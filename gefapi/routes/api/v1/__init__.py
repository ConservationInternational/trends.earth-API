from flask import Blueprint, jsonify

# GENERIC Error


def error(status=400, detail="Bad Request"):
    return jsonify({"status": status, "detail": detail}), status


endpoints = Blueprint("endpoints", __name__)
<<<<<<< HEAD
import gefapi.routes.api.v1.boundaries  # noqa: E402, F401
=======
import gefapi.routes.api.v1.admin  # noqa: E402, F401
import gefapi.routes.api.v1.executions  # noqa: E402, F401
>>>>>>> e75967bc
import gefapi.routes.api.v1.gee_credentials  # noqa: E402, F401
import gefapi.routes.api.v1.google_groups  # noqa: E402, F401
import gefapi.routes.api.v1.monitoring  # noqa: E402, F401
import gefapi.routes.api.v1.script_access  # noqa: E402, F401
import gefapi.routes.api.v1.scripts  # noqa: E402, F401
import gefapi.routes.api.v1.stats  # noqa: E402, F401
import gefapi.routes.api.v1.users  # noqa: E402, F401<|MERGE_RESOLUTION|>--- conflicted
+++ resolved
@@ -8,12 +8,9 @@
 
 
 endpoints = Blueprint("endpoints", __name__)
-<<<<<<< HEAD
+import gefapi.routes.api.v1.admin  # noqa: E402, F401
 import gefapi.routes.api.v1.boundaries  # noqa: E402, F401
-=======
-import gefapi.routes.api.v1.admin  # noqa: E402, F401
 import gefapi.routes.api.v1.executions  # noqa: E402, F401
->>>>>>> e75967bc
 import gefapi.routes.api.v1.gee_credentials  # noqa: E402, F401
 import gefapi.routes.api.v1.google_groups  # noqa: E402, F401
 import gefapi.routes.api.v1.monitoring  # noqa: E402, F401
