import logging
import os
import tempfile

import dateutil.parser
from flask import Response, json, jsonify, request, send_from_directory
from flask_jwt_extended import current_user, get_jwt_identity, jwt_required

# Import rate limiter instance
from gefapi import app, limiter
from gefapi.errors import (
    AuthError,
    EmailError,
    ExecutionNotFound,
    InvalidFile,
    NotAllowed,
    ScriptDuplicated,
    ScriptNotFound,
    ScriptStateNotValid,
    UserDuplicated,
    UserNotFound,
)
from gefapi.routes.api.v1 import endpoints, error
from gefapi.s3 import get_script_from_s3
from gefapi.services import ExecutionService, ScriptService, StatusService, UserService
from gefapi.services.refresh_token_service import RefreshTokenService
from gefapi.utils.permissions import (
    can_access_admin_features,
    can_change_user_password,
    can_change_user_role,
    can_delete_user,
    can_update_user_profile,
    is_admin_or_higher,
)
from gefapi.utils.rate_limiting import (
    RateLimitConfig,
    get_admin_aware_key,
    is_rate_limiting_disabled,
)
from gefapi.validators import (
    validate_execution_log_creation,
    validate_execution_update,
    validate_file,
    validate_user_creation,
    validate_user_update,
)

logger = logging.getLogger()


# SCRIPT CREATION
@endpoints.route("/script", strict_slashes=False, methods=["POST"])
@jwt_required()
@validate_file
def create_script():
    """
    Create a new script by uploading a script file.

    **Authentication**: JWT token required
    **Authorization**: Admin or Superadmin access required
    **Content-Type**: multipart/form-data (file upload)

    **Form Data**:
    - `file`: Script file to upload
      - Supported formats: Python scripts (.py), ZIP archives
      - Must contain valid script configuration
      - File size limits apply (configured server-side)

    **Script Requirements**:
    - Must include proper script metadata/configuration
    - Python scripts should follow trends.earth script structure
    - ZIP archives should contain main script file and dependencies

    **Success Response Schema**:
    ```json
    {
      "data": {
        "id": "script-123",
        "slug": "my-new-script",
        "name": "New Analysis Script",
        "description": "Performs geospatial analysis",
        "status": "UPLOADED",
        "created_at": "2025-01-15T10:30:00Z",
        "updated_at": "2025-01-15T10:30:00Z",
        "user_id": "admin-456",
        "cpu": 1,
        "memory": 2048,
        "logs": false
      }
    }
    ```

    **Script Status After Creation**:
    - `UPLOADED`: Script successfully uploaded and validated
    - Further publishing required before execution is possible

    **Error Responses**:
    - `400 Bad Request`: Invalid file format, duplicate script, or validation failed
    - `401 Unauthorized`: JWT token required
    - `403 Forbidden`: Admin access required
    - `413 Payload Too Large`: File size exceeds limits
    - `500 Internal Server Error`: Script creation failed
    """
    logger.info("[ROUTER]: Creating a script")

    # Check if user is admin or superadmin
    if not is_admin_or_higher(current_user):
        return error(
            status=403, detail="Only admins and superadmins can create scripts"
        )

    sent_file = request.files.get("file")
    if sent_file.filename == "":
        sent_file.filename = "script"
    user = current_user
    try:
        script = ScriptService.create_script(sent_file, user)
    except InvalidFile as e:
        logger.error("[ROUTER]: " + e.message)
        return error(status=400, detail=e.message)
    except ScriptDuplicated as e:
        logger.error("[ROUTER]: " + e.message)
        return error(status=400, detail=e.message)
    except Exception as e:
        logger.error("[ROUTER]: " + str(e))
        return error(status=500, detail="Generic Error")
    return jsonify(data=script.serialize()), 200


@endpoints.route("/script", strict_slashes=False, methods=["GET"])
@jwt_required()
def get_scripts():
    """
    Retrieve all scripts with flexible filtering, sorting, and pagination.

    **Authentication**: JWT token required
    **Access**: Returns scripts visible to the current user based on permissions

    **Query Parameters**:
    - `include`: Comma-separated list of additional fields to include in response
    - `exclude`: Comma-separated list of fields to exclude from response
    - `filter`: Search/filter scripts by name, description, or other attributes
    - `sort`: Sort field (prefix with '-' for descending, e.g., '-created_at')
    - `page`: Page number for pagination (triggers pagination when provided)
    - `per_page`: Items per page (1-100, default: 20, max without pagination: 2000)

    **Response Schema (without pagination)**:
    ```json
    {
      "data": [
        {
          "id": "script-123",
          "slug": "my-analysis-script",
          "name": "Land Use Analysis",
          "description": "Analyzes land use changes over time",
          "status": "PUBLISHED",
          "created_at": "2025-01-15T10:30:00Z",
          "updated_at": "2025-01-15T10:30:00Z",
          "user_id": "user-456",
          "cpu": 2,
          "memory": 4096,
          "logs": false
        }
      ]
    }
    ```

    **Response Schema (with pagination)**:
    ```json
    {
      "data": [...],
      "page": 1,
      "per_page": 20,
      "total": 150
    }
    ```

    **Script Status Values**:
    - `UPLOADED`: Script uploaded but not yet published
    - `PUBLISHED`: Script is available for execution
    - `UNPUBLISHED`: Script was published but later unpublished
    - `FAILED`: Script validation or processing failed

    **Filtering Examples**:
    - `?filter=land` - Find scripts with "land" in name or description
    - `?filter=status:PUBLISHED` - Find only published scripts
    - `?filter=user:john@example.com` - Find scripts by specific user

    **Sorting Examples**:
    - `?sort=name` - Sort by name ascending
    - `?sort=-created_at` - Sort by creation date descending
    - `?sort=status` - Sort by status

    **Field Control Examples**:
    - `?include=logs` - Include execution logs
    - `?include=user` - Include user information
    - `?exclude=description,logs` - Exclude verbose fields

    **Pagination Control**:
    - Without pagination: Returns up to 2000 scripts in single response
    - With pagination: `?page=1&per_page=20` - Returns paginated results

    **Error Responses**:
    - `401 Unauthorized`: JWT token required
    - `500 Internal Server Error`: Failed to retrieve scripts
    """
    logger.info("[ROUTER]: Getting all scripts")

    # Parse query parameters
    include = request.args.get("include")
    include = include.split(",") if include else []
    exclude = request.args.get("exclude")
    exclude = exclude.split(",") if exclude else []
    filter_param = request.args.get("filter", None)
    sort = request.args.get("sort", None)

    # Pagination parameters - only paginate if user requests it
    page_param = request.args.get("page", None)
    per_page_param = request.args.get("per_page", None)

    if page_param is not None or per_page_param is not None:
        try:
            page = int(page_param) if page_param is not None else 1
            per_page = int(per_page_param) if per_page_param is not None else 20
            page = max(page, 1)
            per_page = min(max(per_page, 1), 100)
            paginate = True
        except Exception:
            page, per_page = 1, 20
            paginate = True
    else:
        page, per_page = 1, 2000
        paginate = False

    try:
        scripts, total = ScriptService.get_scripts(
            current_user,
            filter_param=filter_param,
            sort=sort,
            page=page,
            per_page=per_page,
            paginate=paginate,
        )
    except Exception as e:
        logger.error("[ROUTER]: " + str(e))
        return error(status=500, detail="Generic Error")

    response_data = {
        "data": [script.serialize(include, exclude, current_user) for script in scripts]
    }
    if paginate:
        response_data["page"] = page
        response_data["per_page"] = per_page
        response_data["total"] = total

    return jsonify(response_data), 200


@endpoints.route("/script/<script>", strict_slashes=False, methods=["GET"])
@jwt_required()
def get_script(script):
    """
    Retrieve details for a specific script by ID or slug.

    **Authentication**: JWT token required
    **Access**: Returns script details visible to the current user based on permissions

    **Path Parameters**:
    - `script`: Script identifier/slug or numeric ID

    **Query Parameters**:
    - `include`: Comma-separated list of additional fields to include in response
      - Available: `logs`, `user`, `executions`, `access_controls`
    - `exclude`: Comma-separated list of fields to exclude from response
      - Available: `description`, `logs`, `user_id`

    **Response Schema**:
    ```json
    {
      "data": {
        "id": "script-123",
        "slug": "vegetation-analysis",
        "name": "Vegetation Change Analysis",
        "description": "Analyzes vegetation changes using satellite imagery",
        "status": "PUBLISHED",
        "created_at": "2025-01-15T10:30:00Z",
        "updated_at": "2025-01-15T10:30:00Z",
        "user_id": "user-456",
        "cpu": 2,
        "memory": 4096,
        "logs": false
      }
    }
    ```

    **Script Status Values**:
    - `UPLOADED`: Script uploaded but not yet published
    - `PUBLISHED`: Script is available for execution
    - `UNPUBLISHED`: Script was published but later unpublished
    - `FAILED`: Script validation or processing failed

    **Field Control Examples**:
    - `?include=user` - Include user information who created the script
    - `?include=logs` - Include script processing logs
    - `?exclude=description` - Exclude verbose description field

    **Error Responses**:
    - `401 Unauthorized`: JWT token required
    - `404 Not Found`: Script does not exist or user doesn't have access
    - `500 Internal Server Error`: Server error
    """
    logger.info("[ROUTER]: Getting script " + script)
    include = request.args.get("include")
    include = include.split(",") if include else []
    exclude = request.args.get("exclude")
    exclude = exclude.split(",") if exclude else []
    try:
        script = ScriptService.get_script(script, current_user)
    except ScriptNotFound as e:
        logger.error("[ROUTER]: " + e.message)
        return error(status=404, detail=e.message)
    except Exception as e:
        logger.error("[ROUTER]: " + str(e))
        return error(status=500, detail="Generic Error")
    return jsonify(data=script.serialize(include, exclude, current_user)), 200


@endpoints.route("/script/<script>/publish", strict_slashes=False, methods=["POST"])
@jwt_required()
def publish_script(script):
    """
    Publish a script to make it available for execution.

    **Authentication**: JWT token required
    **Authorization**: Admin or script owner access required
    **Purpose**: Makes an uploaded script available for execution by authorized users

    **Path Parameters**:
    - `script`: Script identifier/slug or numeric ID

    **Request**: No request body required

    **Success Response Schema**:
    ```json
    {
      "data": {
        "id": "script-123",
        "slug": "vegetation-analysis",
        "name": "Vegetation Change Analysis",
        "description": "Analyzes vegetation changes using satellite imagery",
        "status": "PUBLISHED",
        "created_at": "2025-01-15T10:30:00Z",
        "updated_at": "2025-01-15T10:35:00Z",
        "user_id": "user-456",
        "cpu": 2,
        "memory": 4096,
        "logs": false
      }
    }
    ```

    **Publishing Process**:
    - Validates script configuration and dependencies
    - Updates script status from UPLOADED to PUBLISHED
    - Makes script available in public script listings
    - Enables script execution for authorized users

    **Prerequisites**:
    - Script must be in UPLOADED status
    - Script must have valid configuration
    - User must have publishing permissions (admin or script owner)

    **Error Responses**:
    - `401 Unauthorized`: JWT token required
    - `403 Forbidden`: Insufficient permissions to publish script
    - `404 Not Found`: Script does not exist
    - `400 Bad Request`: Script not in valid state for publishing
    - `500 Internal Server Error`: Publishing failed
    """
    logger.info("[ROUTER]: Publishing script " + script)
    try:
        script = ScriptService.publish_script(script, current_user)
    except ScriptNotFound as e:
        logger.error("[ROUTER]: " + e.message)
        return error(status=404, detail=e.message)
    except Exception as e:
        logger.error("[ROUTER]: " + str(e))
        return error(status=500, detail="Generic Error")
    return jsonify(data=script.serialize(user=current_user)), 200


@endpoints.route("/script/<script>/unpublish", strict_slashes=False, methods=["POST"])
@jwt_required()
def unpublish_script(script):
    """
    Unpublish a script to make it unavailable for new executions.

    **Authentication**: JWT token required
    **Authorization**: Admin or script owner access required
    **Purpose**: Removes a published script from public availability while
      preserving data

    **Path Parameters**:
    - `script`: Script identifier/slug or numeric ID

    **Request**: No request body required

    **Success Response Schema**:
    ```json
    {
      "data": {
        "id": "script-123",
        "slug": "vegetation-analysis",
        "name": "Vegetation Change Analysis",
        "description": "Analyzes vegetation changes using satellite imagery",
        "status": "UNPUBLISHED",
        "created_at": "2025-01-15T10:30:00Z",
        "updated_at": "2025-01-15T10:35:00Z",
        "user_id": "user-456",
        "cpu": 2,
        "memory": 4096,
        "logs": false
      }
    }
    ```

    **Unpublishing Effects**:
    - Updates script status from PUBLISHED to UNPUBLISHED
    - Removes script from public script listings
    - Prevents new executions from being started
    - Existing running executions continue to completion
    - Script data and configuration are preserved

    **Use Cases**:
    - Temporarily disable a script for maintenance
    - Remove deprecated or problematic scripts
    - Control script availability during updates

    **Error Responses**:
    - `401 Unauthorized`: JWT token required
    - `403 Forbidden`: Insufficient permissions to unpublish script
    - `404 Not Found`: Script does not exist
    - `400 Bad Request`: Script not in valid state for unpublishing
    - `500 Internal Server Error`: Unpublishing failed
    """
    logger.info("[ROUTER]: Unpublishsing script " + script)
    try:
        script = ScriptService.unpublish_script(script, current_user)
    except ScriptNotFound as e:
        logger.error("[ROUTER]: " + e.message)
        return error(status=404, detail=e.message)
    except Exception as e:
        logger.error("[ROUTER]: " + str(e))
        return error(status=500, detail="Generic Error")
    return jsonify(data=script.serialize(user=current_user)), 200


@endpoints.route("/script/<script>/download", strict_slashes=False, methods=["GET"])
@jwt_required()
def download_script(script):
    """
    Download a script's source code and files as a compressed archive.

    **Authentication**: JWT token required
    **Access**: Script must be accessible to current user based on permissions
    **Format**: Returns compressed tar.gz archive containing script files

    **Path Parameters**:
    - `script`: Script identifier/slug or numeric ID

    **Response**: Binary file download (tar.gz archive)
    - **Content-Type**: `application/gzip`
    - **Content-Disposition**: `attachment; filename=script-name.tar.gz`

    **Archive Contents**:
    - Main script file(s) (Python, R, or other supported languages)
    - Configuration files (script metadata, requirements)
    - Dependencies and libraries (if included)
    - Documentation and README files
    - Supporting data files (if any)

    **Usage Examples**:
    ```bash
    # Download script archive
    curl -H "Authorization: Bearer your_jwt_token" \
         -o vegetation-analysis.tar.gz \
         "https://api.trends.earth/api/v1/script/vegetation-analysis/download"

    # Extract downloaded archive
    tar -xzf vegetation-analysis.tar.gz
    ```

    **Access Control**:
    - Users can download scripts they have execution access to
    - Admin users can download any script
    - Private scripts require explicit permission

    **Error Responses**:
    - `401 Unauthorized`: JWT token required
    - `403 Forbidden`: No access to download this script
    - `404 Not Found`: Script does not exist
    - `500 Internal Server Error`: Download failed or file unavailable
    """
    logger.info("[ROUTER]: Download script " + script)
    try:
        script = ScriptService.get_script(script, current_user)

        temp_dir = tempfile.TemporaryDirectory().name
        script_file = script.slug + ".tar.gz"
        out_path = os.path.join(temp_dir, script_file)
        get_script_from_s3(script_file, out_path)

        return send_from_directory(directory=temp_dir, filename=script_file)
    except ScriptNotFound as e:
        logger.error("[ROUTER]: " + e.message)
        return error(status=404, detail=e.message)
    except NotAllowed as e:
        logger.error("[ROUTER]: " + e.message)
        return error(status=403, detail=e.message)
    except Exception as e:
        logger.error("[ROUTER]: " + str(e))
        return error(status=500, detail="Generic Error")


@endpoints.route("/script/<script>/log", strict_slashes=False, methods=["GET"])
@jwt_required()
def get_script_logs(script):
    """
    Retrieve processing and validation logs for a specific script.

    **Authentication**: JWT token required
    **Access**: Script must be accessible to current user
    **Purpose**: View script upload, validation, and publishing logs for debugging

    **Path Parameters**:
    - `script`: Script identifier/slug or numeric ID

    **Query Parameters**:
    - `start`: Start timestamp for log filtering (ISO 8601 format)
      - Example: `?start=2025-01-15T10:30:00Z`
    - `last-id`: Last log ID for pagination/incremental updates
      - Example: `?last-id=log-456`

    **Response Schema**:
    ```json
    {
      "data": [
        {
          "id": "log-123",
          "script_id": "script-456",
          "timestamp": "2025-01-15T10:30:00Z",
          "level": "INFO",
          "message": "Script validation started",
          "details": {
            "stage": "validation",
            "file_count": 5,
            "total_size": "2.3MB"
          }
        },
        {
          "id": "log-124",
          "script_id": "script-456",
          "timestamp": "2025-01-15T10:30:15Z",
          "level": "SUCCESS",
          "message": "Script validation completed successfully",
          "details": {
            "stage": "validation",
            "duration": "15s"
          }
        }
      ]
    }
    ```

    **Log Levels**:
    - `DEBUG`: Detailed diagnostic information
    - `INFO`: General information about script processing
    - `WARNING`: Warning messages about potential issues
    - `ERROR`: Error messages about failures
    - `SUCCESS`: Successful completion of operations

    **Log Types**:
    - Upload processing logs
    - Script validation and syntax checking
    - Dependency resolution logs
    - Publishing process logs
    - Configuration validation results

    **Error Responses**:
    - `401 Unauthorized`: JWT token required
    - `403 Forbidden`: No access to view script logs
    - `404 Not Found`: Script does not exist
    - `500 Internal Server Error`: Failed to retrieve logs
    """
    logger.info(f"[ROUTER]: Getting script logs of script {script} ")
    try:
        start = request.args.get("start", None)
        if start:
            start = dateutil.parser.parse(start)
        last_id = request.args.get("last-id", None)
        logs = ScriptService.get_script_logs(script, start, last_id)
    except ScriptNotFound as e:
        logger.error("[ROUTER]: " + e.message)
        return error(status=404, detail=e.message)
    except Exception as e:
        logger.error("[ROUTER]: " + str(e))
        return error(status=500, detail="Generic Error")
    return jsonify(data=[log.serialize() for log in logs]), 200


@endpoints.route("/script/<script>", strict_slashes=False, methods=["PATCH"])
@jwt_required()
@validate_file
def update_script(script):
    """
    Update an existing script by uploading a new version.

    **Authentication**: JWT token required
    **Authorization**: Admin or script owner access required
    **Content-Type**: multipart/form-data (file upload)

    **Path Parameters**:
    - `script`: Script identifier/slug or numeric ID to update

    **Form Data**:
    - `file`: New script file to upload
      - Supported formats: Python scripts (.py), ZIP archives
      - Must contain valid script configuration
      - File size limits apply (configured server-side)

    **Update Process**:
    - Validates new script file format and content
    - Preserves script metadata (name, description, permissions)
    - Updates script files and dependencies
    - Resets status to UPLOADED (requires re-publishing if was published)
    - Maintains execution history and logs

    **Success Response Schema**:
    ```json
    {
      "data": {
        "id": "script-123",
        "slug": "vegetation-analysis",
        "name": "Vegetation Change Analysis",
        "description": "Analyzes vegetation changes using satellite imagery",
        "status": "UPLOADED",
        "created_at": "2025-01-15T10:30:00Z",
        "updated_at": "2025-01-15T11:15:00Z",
        "user_id": "user-456",
        "cpu": 2,
        "memory": 4096,
        "logs": false
      }
    }
    ```

    **Status Changes**:
    - Published scripts become UPLOADED and require re-publishing
    - Failed scripts can be updated to fix issues
    - Update preserves access controls and user permissions

    **Error Responses**:
    - `400 Bad Request`: Invalid file format or validation failed
    - `401 Unauthorized`: JWT token required
    - `403 Forbidden`: Insufficient permissions to update script
    - `404 Not Found`: Script does not exist
    - `413 Payload Too Large`: File size exceeds limits
    - `500 Internal Server Error`: Script update failed
    """
    logger.info("[ROUTER]: Updating a script")
    sent_file = request.files.get("file")
    if sent_file.filename == "":
        sent_file.filename = "script"
    user = current_user
    try:
        updated_script = ScriptService.update_script(script, sent_file, user)
        return jsonify(data=updated_script.serialize(user=current_user)), 200
    except (InvalidFile, ScriptNotFound, NotAllowed) as e:
        status_code = 400
        if isinstance(e, ScriptNotFound):
            status_code = 404
        elif isinstance(e, NotAllowed):
            status_code = 403
        logger.error(f"[ROUTER]: {e.message}")
        return error(status=status_code, detail=e.message)
    except Exception as e:
        logger.error(f"[ROUTER]: {e}")
        return error(status=500, detail=str(e))


@endpoints.route("/script/<script>", strict_slashes=False, methods=["DELETE"])
@jwt_required()
def delete_script(script):
    """
    Permanently delete a script and all associated data.

    **Authentication**: JWT token required
    **Authorization**: Admin access required (ADMIN or SUPERADMIN)
    **Warning**: This action is irreversible and deletes all associated data

    **Path Parameters**:
    - `script`: Script identifier/slug or numeric ID to delete

    **Deletion Process**:
    - Cancels any running executions using this script
    - Deletes all execution history and logs for this script
    - Removes script files and dependencies from storage
    - Deletes script metadata and configuration
    - Removes access control settings
    - Cleans up any associated resources

    **Success Response Schema**:
    ```json
    {
      "data": {
        "id": "script-123",
        "slug": "vegetation-analysis",
        "name": "Vegetation Change Analysis",
        "description": "Analyzes vegetation changes using satellite imagery",
        "status": "DELETED",
        "created_at": "2025-01-15T10:30:00Z",
        "updated_at": "2025-01-15T12:00:00Z",
        "user_id": "user-456",
        "cpu": 2,
        "memory": 4096,
        "logs": false
      }
    }
    ```

    **Impact**:
    - All executions using this script will be cancelled
    - Historical execution data is permanently lost
    - Script cannot be recovered after deletion
    - Users lose access to download script files

    **Security Considerations**:
    - Only admin users can delete scripts
    - Action is logged for audit purposes
    - Confirmation should be required in client applications

    **Error Responses**:
    - `401 Unauthorized`: JWT token required
    - `403 Forbidden`: Admin access required
    - `404 Not Found`: Script does not exist
    - `500 Internal Server Error`: Deletion failed
    """
    logger.info("[ROUTER]: Deleting script: " + script)
    identity = current_user
    if not can_access_admin_features(identity):
        return error(status=403, detail="Forbidden")
    try:
        script = ScriptService.delete_script(script, identity)
    except ScriptNotFound as e:
        logger.error("[ROUTER]: " + e.message)
        return error(status=404, detail=e.message)
    except Exception as e:
        logger.error("[ROUTER]: " + str(e))
        return error(status=500, detail="Generic Error")
    return jsonify(data=script.serialize(user=current_user)), 200


# SCRIPT EXECUTION
@endpoints.route("/script/<script>/run", strict_slashes=False, methods=["POST"])
@limiter.limit(
    lambda: ";".join(RateLimitConfig.get_execution_run_limits()),
    key_func=get_admin_aware_key,
    exempt_when=is_rate_limiting_disabled,
)  # Rate limit script execution
@jwt_required()
def run_script(script):
    """
    Execute a script with provided parameters.

    **Rate Limited**: Subject to execution limits (configurable per minute/hour)
    **Authentication**: JWT token required
    **Access**: Script must be published and user must have execution permissions

    **Request Schema**:
    ```json
    {
      "param1": "value1",
      "param2": 123,
      "param3": true,
      "nested_param": {
        "sub_param": "nested_value"
      }
    }
    ```

    **Path Parameters**:
    - `script`: Script identifier/name to execute

    **Request Body**: JSON object containing script parameters
    - Parameters vary by script - see individual script documentation
    - Can include nested objects and arrays
    - Boolean, string, and numeric values supported

    **Success Response Schema**:
    ```json
    {
      "data": {
        "id": "exec_123456",
        "script_id": "my-script",
        "status": "PENDING",
        "params": {
          "param1": "value1",
          "param2": 123
        },
        "user_id": "user_789",
        "created_at": "2025-01-15T10:30:00Z",
        "updated_at": "2025-01-15T10:30:00Z",
        "start_time": null,
        "end_time": null,
        "results": null
      }
    }
    ```

    **Execution States**:
    - `PENDING`: Execution queued, waiting to start
    - `RUNNING`: Currently executing
    - `SUCCESS`: Completed successfully
    - `FAILED`: Execution failed with error
    - `CANCELLED`: Execution was cancelled

    **Error Responses**:
    - `400 Bad Request`: Invalid parameters or script not in valid state
    - `401 Unauthorized`: JWT token required
    - `404 Not Found`: Script does not exist
    - `429 Too Many Requests`: Execution rate limit exceeded
    - `500 Internal Server Error`: Execution creation failed
    """
    logger.info("[ROUTER]: Running script: " + script)
    user = current_user
    try:
        params = request.args.to_dict() if request.args else {}
        if request.get_json(silent=True):
            params.update(request.get_json())
        if "token" in params:
            del params["token"]
        execution = ExecutionService.create_execution(script, params, user)
    except ScriptNotFound as e:
        logger.error("[ROUTER]: " + e.message)
        return error(status=404, detail=e.message)
    except ScriptStateNotValid as e:
        logger.error("[ROUTER]: " + e.message)
        return error(status=400, detail=e.message)
    except Exception as e:
        logger.error("[ROUTER]: " + str(e))
        return error(status=500, detail="Generic Error")
    return jsonify(data=execution.serialize(user=current_user)), 200


@endpoints.route("/execution/user", strict_slashes=False, methods=["GET"])
@jwt_required()
def get_user_executions():
    """
    Retrieve executions for the current authenticated user.

    **Authentication**: JWT token required
    **Access**: Returns only executions belonging to the current user
    **Scope**: User-specific endpoint - users can only see their own executions

    **Query Parameters**:
    - `include`: Comma-separated list of additional fields to include in response
    - `exclude`: Comma-separated list of fields to exclude from response
    - `filter`: Search/filter executions by script name, status, or other attributes
    - `sort`: Sort field (prefix with '-' for descending, e.g., '-created_at',
      '-updated_at')
    - `updated_at`: Filter executions started after specific timestamp (ISO 8601)
    - `page`: Page number for pagination (triggers pagination when provided)
    - `per_page`: Items per page (1-100, default: 20)

    **Response Schema (without pagination)**:
    ```json
    {
      "data": [
        {
          "id": "exec-123",
          "script_id": "script-456",
          "status": "SUCCESS",
          "params": {
            "region": "africa",
            "year_start": 2020,
            "year_end": 2023
          },
          "user_id": "user-789",
          "created_at": "2025-01-15T10:30:00Z",
          "updated_at": "2025-01-15T11:45:00Z",
          "start_time": "2025-01-15T10:31:00Z",
          "end_time": "2025-01-15T11:45:00Z",
          "results": {
            "output_file": "analysis_results.json",
            "summary": "Processing completed successfully"
          }
        }
      ]
    }
    ```

    **Response Schema (with pagination)**:
    ```json
    {
      "data": [...],
      "page": 1,
      "per_page": 20,
      "total": 45
    }
    ```

    **Execution Status Values**:
    - `PENDING`: Execution queued, waiting to start
    - `RUNNING`: Currently executing
    - `SUCCESS`: Completed successfully with results
    - `FAILED`: Execution failed with error
    - `CANCELLED`: Execution was cancelled before completion

    **Filtering Examples**:
    - `?filter=land-analysis` - Find executions related to "land-analysis" script
    - `?filter=status:SUCCESS` - Find only successful executions
    - `?filter=2024` - Find executions from 2024 (searches in timestamps)

    **Sorting Examples**:
    - `?sort=created_at` - Sort by creation time ascending
    - `?sort=-updated_at` - Sort by last update descending (most recent first)
    - `?sort=status` - Sort by execution status

    **Timestamp Filtering**:
    - `?updated_at=2025-01-15T10:30:00Z` - Find executions started after date
    - `updated_at` parameter accepts ISO 8601 format
    - Returns executions that started after the specified timestamp
    - Useful for incremental synchronization and monitoring recent activity

    **Pagination Examples**:
    - `?page=1&per_page=50` - Get first 50 executions with pagination
    - `?page=2&per_page=20` - Get second page with 20 executions per page
    - **Performance Note**: Without pagination, results are limited to 1000 executions

    **Field Control Examples**:
    - `?include=script,logs` - Include script details and execution logs
    - `?include=script_name,user_name` - Include script and user names
    - `?exclude=params,results` - Exclude verbose parameter and result data

    **Combined Query Examples**:
        - `?updated_at=2025-08-01&include=script&page=1&per_page=20`
    - `?filter=vegetation&sort=-created_at&exclude=params`

    **Error Responses**:
    - `401 Unauthorized`: JWT token required
    - `500 Internal Server Error`: Failed to retrieve executions
    """
    logger.info(f"[ROUTER]: Getting executions for user: {current_user.email}")
    include = request.args.get("include")
    include = include.split(",") if include else []
    exclude = request.args.get("exclude")
    exclude = exclude.split(",") if exclude else []
    filter_param = request.args.get("filter", None)
    sort = request.args.get("sort", None)

    # Add support for updated_at filtering
    updated_at = request.args.get("updated_at", None)
    if updated_at:
        import dateutil.parser

        updated_at = dateutil.parser.parse(updated_at)

    # Pagination parameters
    page_param = request.args.get("page", None)
    per_page_param = request.args.get("per_page", None)

    if page_param is not None or per_page_param is not None:
        try:
            page = int(page_param) if page_param is not None else 1
            per_page = int(per_page_param) if per_page_param is not None else 20
            page = max(page, 1)
            per_page = min(max(per_page, 1), 100)
            paginate = True
        except Exception:
            page, per_page = 1, 20
            paginate = True
    else:
        page, per_page = None, None
        paginate = False

    try:
        # Get executions for current user only
        executions, total = ExecutionService.get_executions(
            user=current_user,
            target_user_id=None,  # None means get current user's executions
            updated_at=updated_at,
            status=None,
            page=page,
            per_page=per_page,
            paginate=paginate,
            filter_param=filter_param,
            sort=sort,
        )
    except Exception as e:
        logger.error("[ROUTER]: " + str(e))
        return error(status=500, detail="Generic Error")

    response_data = {
        "data": [
            execution.serialize(include, exclude, current_user)
            for execution in executions
        ]
    }

    # Only include pagination metadata if pagination was requested
    if paginate:
        response_data["page"] = page
        response_data["per_page"] = per_page
        response_data["total"] = total

    return jsonify(response_data), 200


@endpoints.route("/execution", strict_slashes=False, methods=["GET"])
@jwt_required()
def get_executions():
    """
    Retrieve all executions with admin filtering and cross-user visibility.

    **Authentication**: JWT token required
    **Access**: Admin users can see all executions, regular users see only their own
    **Admin Features**: ADMIN+ users can filter by user_id to view other users'
      executions

    **Query Parameters**:
    - `user_id`: Filter executions by specific user ID (admin-only feature)
    - `updated_at`: Filter executions started after specific timestamp (ISO 8601)
    - `status`: Filter by execution status (PENDING, RUNNING, SUCCESS, FAILED,
      CANCELLED)
    - `include`: Comma-separated list of additional fields to include
    - `exclude`: Comma-separated list of fields to exclude
    - `filter`: General search/filter across execution attributes
    - `sort`: Sort field (prefix with '-' for descending, e.g., '-updated_at')
    - `page`: Page number for pagination (triggers pagination when provided)
    - `per_page`: Items per page (1-100, default: 20, max without pagination:
      varies by permission)

    **Response Schema (without pagination)**:
    ```json
    {
      "data": [
        {
          "id": "exec-123",
          "script_id": "script-456",
          "status": "SUCCESS",
          "params": {
            "region": "africa",
            "analysis_type": "vegetation_change"
          },
          "user_id": "user-789",
          "created_at": "2025-01-15T10:30:00Z",
          "updated_at": "2025-01-15T11:45:00Z",
          "start_time": "2025-01-15T10:31:00Z",
          "end_time": "2025-01-15T11:45:00Z",
          "results": {
            "analysis_complete": true,
            "output_files": ["vegetation_2023.tif", "change_summary.json"]
          }
        }
      ]
    }
    ```

    **Response Schema (with pagination)**:
    ```json
    {
      "data": [...],
      "page": 1,
      "per_page": 20,
      "total": 1250
    }
    ```

    **Admin Query Examples**:
    - `?user_id=123` - View executions for specific user (admin only)
    - `?status=FAILED` - Find all failed executions across system
    - `?updated_at=2025-01-15T00:00:00Z` - Find executions updated since date

    **Regular User Behavior**:
    - Non-admin users: Only see their own executions regardless of user_id parameter
    - Admin users: Can see all executions, can filter by user_id

    **Filtering Examples**:
    - `?filter=vegetation` - Find executions with "vegetation" in script or params
    - `?filter=2024-12` - Find executions from December 2024
    - `?status=RUNNING&sort=-created_at` - Find currently running executions,
      newest first

    **Sorting Examples**:
    - `?sort=updated_at` - Sort by last update ascending
    - `?sort=-created_at` - Sort by creation time descending (newest first)
    - `?sort=status` - Sort by execution status alphabetically

    **Timestamp Filtering**:
    - `updated_at` parameter accepts ISO 8601 format: `2025-01-15T10:30:00Z`
    - Returns executions that started after the specified timestamp
    - Useful for incremental synchronization and monitoring

    **Error Responses**:
    - `401 Unauthorized`: JWT token required
    - `500 Internal Server Error`: Failed to retrieve executions
    """
    logger.info("[ROUTER]: Getting all executions: ")
    user_id = request.args.get("user_id", None)
    updated_at = request.args.get("updated_at", None)
    if updated_at:
        updated_at = dateutil.parser.parse(updated_at)
    status = request.args.get("status", None)
    include = request.args.get("include")
    include = include.split(",") if include else []
    exclude = request.args.get("exclude")
    exclude = exclude.split(",") if exclude else []
    filter_param = request.args.get("filter", None)
    # Pagination parameters - only paginate if user requests it
    page_param = request.args.get("page", None)
    per_page_param = request.args.get("per_page", None)
    sort = request.args.get("sort", None)

    if page_param is not None or per_page_param is not None:
        # User requested pagination
        try:
            page = int(page_param) if page_param is not None else 1
            per_page = int(per_page_param) if per_page_param is not None else 20
            page = max(page, 1)
            per_page = min(max(per_page, 1), 100)
            paginate = True
        except Exception:
            page, per_page = 1, 20
            paginate = True
    else:
        # No pagination requested
        page, per_page = None, None
        paginate = False
    try:
        executions, total = ExecutionService.get_executions(
            user=current_user,
            target_user_id=user_id,
            updated_at=updated_at,
            status=status,
            page=page,
            per_page=per_page,
            paginate=paginate,
            filter_param=filter_param,
            sort=sort,
        )
    except Exception as e:
        logger.error("[ROUTER]: " + str(e))
        return error(status=500, detail="Generic Error")

    response_data = {
        "data": [
            execution.serialize(include, exclude, current_user)
            for execution in executions
        ]
    }
    # Only include pagination metadata if pagination was requested
    if paginate:
        response_data["page"] = page
        response_data["per_page"] = per_page
        response_data["total"] = total

    return jsonify(response_data), 200


@endpoints.route("/execution/<execution>", strict_slashes=False, methods=["GET"])
@jwt_required()
def get_execution(execution):
    """
    Retrieve a specific execution by ID.

    **Authentication**: JWT token required
    **Access**: Users can only view their own executions (or admin can view any)

    **Path Parameters**:
    - `execution`: Execution ID (UUID format)

    **Query Parameters**:
    - `include`: Comma-separated list of additional fields to include
      - Available: `script`, `script_name`, `user_name`, `user_email`, `logs`
    - `exclude`: Comma-separated list of fields to exclude
      - Available: `params`, `results`

    **Response Schema**:
    ```json
    {
      "data": {
        "id": "abc123-def456",
        "script_id": "vegetation-analysis",
        "status": "SUCCESS",
        "params": {
          "region": "africa",
          "year_start": 2020,
          "year_end": 2023
        },
        "results": {
          "output_file": "vegetation_change.tif",
          "summary": "Analysis completed successfully"
        },
        "user_id": "user-789",
        "start_date": "2025-01-15T10:30:00Z",
        "end_date": "2025-01-15T11:45:00Z",
        "progress": 100
      }
    }
    ```

    **Field Control Examples**:
    - `?include=script` - Include full script details
    - `?include=script_name,user_name` - Include script and user names only
    - `?exclude=params,results` - Exclude large data fields

    **Error Responses**:
    - `401 Unauthorized`: JWT token required
    - `403 Forbidden`: Cannot access execution (not yours and not admin)
    - `404 Not Found`: Execution does not exist
    - `500 Internal Server Error`: Server error
    """
    logger.info("[ROUTER]: Getting execution: " + execution)
    include = request.args.get("include")
    include = include.split(",") if include else []
    exclude = request.args.get("exclude")
    exclude = exclude.split(",") if exclude else []
    try:
        execution = ExecutionService.get_execution(execution, current_user)
    except ExecutionNotFound as e:
        logger.error("[ROUTER]: " + e.message)
        return error(status=404, detail=e.message)
    except Exception as e:
        logger.error("[ROUTER]: " + str(e))
        return error(status=500, detail="Generic Error")
    return jsonify(data=execution.serialize(include, exclude, current_user)), 200


@endpoints.route("/execution/<execution>", strict_slashes=False, methods=["PATCH"])
@jwt_required()
@validate_execution_update
def update_execution(execution):
    """
    Update an execution's properties (admin only).

    **Authentication**: JWT token required
    **Authorization**: Admin level access required
    **Access**: Only admin users can update execution properties

    **Path Parameters**:
    - `execution`: Execution ID (UUID format)

    **Request Body**:
    ```json
    {
      "status": "CANCELLED",
      "progress": 100,
      "results": {
        "reason": "User requested cancellation"
      }
    }
    ```

    **Updatable Fields**:
    - `status`: Execution status (PENDING, RUNNING, SUCCESS, FAILED, CANCELLED)
    - `progress`: Progress percentage (0-100)
    - `results`: Results data (JSON object)
    - `end_date`: End timestamp (ISO 8601 format)

    **Response Schema**:
    ```json
    {
      "data": {
        "id": "abc123-def456",
        "script_id": "vegetation-analysis",
        "status": "CANCELLED",
        "progress": 100,
        "user_id": "user-789",
        "start_date": "2025-01-15T10:30:00Z",
        "end_date": "2025-01-15T10:35:00Z",
        "results": {
          "reason": "User requested cancellation"
        }
      }
    }
    ```

    **Error Responses**:
    - `401 Unauthorized`: JWT token required
    - `403 Forbidden`: Admin access required
    - `404 Not Found`: Execution does not exist
    - `422 Unprocessable Entity`: Invalid request data
    - `500 Internal Server Error`: Server error
    """
    logger.info("[ROUTER]: Updating execution " + execution)
    body = request.get_json()
    user = current_user
    if not can_access_admin_features(user):
        return error(status=403, detail="Forbidden")
    try:
        execution = ExecutionService.update_execution(body, execution)
    except ExecutionNotFound as e:
        logger.error("[ROUTER]: " + e.message)
        return error(status=404, detail=e.message)
    except Exception as e:
        logger.error("[ROUTER]: " + str(e))
        return error(status=500, detail="Generic Error")
    return jsonify(data=execution.serialize(user=current_user)), 200


@endpoints.route(
    "/execution/<execution>/cancel", strict_slashes=False, methods=["POST"]
)
@jwt_required()
def cancel_execution(execution):
    """
    Cancel a running execution and any associated Google Earth Engine tasks.

    **Authentication**: JWT token required
    **Access**: Users can cancel their own executions, ADMIN+ users can cancel any
    **Purpose**: Immediately stops execution processing, cleans up resources, and
    cancels any associated Google Earth Engine tasks that may have been started.

    **Path Parameters**:
    - `execution`: The ID of the execution to cancel

    **Request**: No request body required - this is a POST endpoint that triggers
    cancellation

    **Usage Examples**:
    ```bash
    # Cancel your own execution
    curl -X POST "https://api.trends.earth/api/v1/execution/abc123-def456/cancel" \
         -H "Authorization: Bearer your_jwt_token"

    # Admin canceling any user's execution
    curl -X POST "https://api.trends.earth/api/v1/execution/xyz789-uvw012/cancel" \
         -H "Authorization: Bearer admin_jwt_token"
    ```

    **Success Response Schema**:
    ```json
    {
      "data": {
        "execution": {
          "id": "abc123-def456",
          "script_id": "vegetation-analysis",
          "status": "CANCELLED",
          "params": {
            "region": "africa",
            "year_start": 2020,
            "year_end": 2023
          },
          "user_id": "user-789",
          "created_at": "2025-01-15T10:30:00Z",
          "updated_at": "2025-01-15T10:35:00Z",
          "start_time": "2025-01-15T10:31:00Z",
          "end_time": "2025-01-15T10:35:00Z",
          "progress": 100
        },
        "cancellation_details": {
          "execution_id": "abc123-def456",
          "previous_status": "RUNNING",
          "docker_service_stopped": true,
          "docker_container_stopped": false,
          "gee_tasks_cancelled": [
            {
              "task_id": "6CIGR7EG2J45GJ2DN2J7X3WZ",
              "success": true,
              "error": null,
              "status": "CANCELLED"
            },
            {
              "task_id": "YBKKBHM2V63JYBVIPCCRY7A2",
              "success": true,
              "error": null,
              "status": "CANCELLED"
            }
          ],
          "errors": []
        }
      }
    }
    ```

    **Response Fields**:
    - `execution`: The updated execution object with CANCELLED status
    - `cancellation_details`: Detailed information about what was cancelled:
      - `execution_id`: ID of the cancelled execution
      - `previous_status`: Status before cancellation (e.g., "RUNNING", "PENDING")
      - `docker_service_stopped`: Whether Docker service was found and stopped
      - `docker_container_stopped`: Whether Docker container was found and stopped
      - `gee_tasks_cancelled`: Array of Google Earth Engine tasks that were cancelled
        - `task_id`: The GEE task identifier
        - `success`: Whether the cancellation was successful
        - `error`: Error message if cancellation failed
        - `status`: Final status of the GEE task
      - `errors`: Any errors encountered during cancellation process

    **Cancellation Process**:
    1. **Docker Resources**: Stops and removes Docker services/containers associated
       with the execution
    2. **GEE Task Detection**: Scans execution logs for Google Earth Engine task IDs
       using patterns like:
       - "Starting GEE task 6CIGR7EG2J45GJ2DN2J7X3WZ"
       - "Backing off ... for task YBKKBHM2V63JYBVIPCCRY7A2"
    3. **GEE Task Cancellation**: Uses Google Earth Engine REST API to cancel
       detected tasks
    4. **Status Update**: Sets execution status to CANCELLED and logs the cancellation

    **Cancellable States**:
    - `PENDING`: Execution queued, waiting to start
    - `READY`: Execution initialized and starting
    - `RUNNING`: Currently executing

    **Non-Cancellable States**:
    - `FINISHED`: Execution completed successfully
    - `FAILED`: Execution already failed
    - `CANCELLED`: Execution already cancelled

    **Error Responses**:
    - `400 Bad Request`: Execution is not in a cancellable state
      ```json
      {
        "status": 400,
        "detail": "Cannot cancel execution in FINISHED state"
      }
      ```
    - `401 Unauthorized`: JWT token required
    - `403 Forbidden`: User can only cancel their own executions (unless admin)
      ```json
      {
        "status": 403,
        "detail": "You can only cancel your own executions"
      }
      ```
    - `404 Not Found`: Execution does not exist
    - `500 Internal Server Error`: Cancellation process failed

    **Partial Cancellation**: The endpoint will attempt to cancel all associated
    resources even if some steps fail. Check the `cancellation_details.errors` array
    for any issues encountered during the process.
    """
    logger.info(f"[ROUTER]: Canceling execution {execution}")
    user = current_user

    try:
        # Check if user can cancel this execution
        execution_obj = ExecutionService.get_execution(execution, user)
        if not execution_obj:
            return error(status=404, detail="Execution not found")

        # Only allow users to cancel their own executions, or admins to cancel any
        if not is_admin_or_higher(user) and execution_obj.user_id != user.id:
            return error(status=403, detail="You can only cancel your own executions")

        # Check if execution is in a cancellable state
        if execution_obj.status in ["FINISHED", "FAILED", "CANCELLED"]:
            return error(
                status=400,
                detail=f"Cannot cancel execution in {execution_obj.status} state",
            )

        # Cancel the execution
        result = ExecutionService.cancel_execution(execution)

        return jsonify(data=result), 200

    except ExecutionNotFound as e:
        logger.error("[ROUTER]: " + e.message)
        return error(status=404, detail=e.message)
    except Exception as e:
        logger.error("[ROUTER]: " + str(e))
        return error(status=500, detail="Failed to cancel execution")


@endpoints.route("/execution/<execution>/log", strict_slashes=False, methods=["GET"])
def get_execution_logs(execution):
    """
    Retrieve logs for a specific execution.

    **Authentication**: Not required (public endpoint)
    **Access**: Anyone can view execution logs for monitoring purposes

    **Path Parameters**:
    - `execution`: Execution ID (UUID format)

    **Query Parameters**:
    - `start`: Start timestamp for log filtering (ISO 8601 format)
    - `last-id`: Last log ID for pagination/incremental updates

    **Response Schema**:
    ```json
    {
      "data": [
        {
          "id": "log-123",
          "execution_id": "abc123-def456",
          "timestamp": "2025-01-15T10:30:15Z",
          "level": "INFO",
          "message": "Processing started for region: africa",
          "details": {
            "step": "initialization",
            "progress": 5
          }
        },
        {
          "id": "log-124",
          "execution_id": "abc123-def456",
          "timestamp": "2025-01-15T10:30:45Z",
          "level": "INFO",
          "message": "Analysis 25% complete",
          "details": {
            "step": "processing",
            "progress": 25
          }
        }
      ]
    }
    ```

    **Usage Examples**:
    - `?start=2025-01-15T10:30:00Z` - Get logs after specific timestamp
    - `?last-id=log-120` - Get logs after specific log ID (pagination)
    - `?start=2025-01-15T10:30:00Z&last-id=log-120` - Combined filtering

    **Log Levels**:
    - `DEBUG`: Detailed diagnostic information
    - `INFO`: General information about execution progress
    - `WARNING`: Warning messages about potential issues
    - `ERROR`: Error messages about failures

    **Error Responses**:
    - `404 Not Found`: Execution does not exist
    - `500 Internal Server Error`: Server error
    """
    logger.info(f"[ROUTER]: Getting execution logs of execution {execution} ")
    try:
        start = request.args.get("start", None)
        if start:
            start = dateutil.parser.parse(start)
        last_id = request.args.get("last-id", None)
        logs = ExecutionService.get_execution_logs(execution, start, last_id)
    except ExecutionNotFound as e:
        logger.error("[ROUTER]: " + e.message)
        return error(status=404, detail=e.message)
    except Exception as e:
        logger.error("[ROUTER]: " + str(e))
        return error(status=500, detail="Generic Error")
    return jsonify(data=[log.serialize() for log in logs]), 200


@endpoints.route(
    "/execution/<execution>/download-results", strict_slashes=False, methods=["GET"]
)
def get_download_results(execution):
    """
    Download execution results as a JSON file.

    **Authentication**: Not required (public endpoint)
    **Access**: Anyone can download execution results for monitoring purposes
    **Format**: Returns results as downloadable JSON file

    **Path Parameters**:
    - `execution`: Execution ID (UUID format)

    **Response**: JSON file download
    - **Content-Type**: `text/plain`
    - **Content-Disposition**: `attachment; filename=results.json`
    - **Body**: JSON-formatted execution results

    **Results Content**:
    ```json
    {
      "execution_id": "abc123-def456",
      "script_id": "vegetation-analysis",
      "status": "SUCCESS",
      "results": {
        "output_files": [
          "vegetation_change_2020_2023.tif",
          "analysis_summary.json",
          "statistics.csv"
        ],
        "analysis_summary": {
          "total_area_analyzed": "50000 km²",
          "vegetation_loss": "5.2%",
          "vegetation_gain": "2.1%",
          "net_change": "-3.1%"
        },
        "processing_time": "45 minutes",
        "completed_at": "2025-01-15T11:45:00Z"
      },
      "metadata": {
        "parameters": {
          "region": "africa",
          "year_start": 2020,
          "year_end": 2023
        },
        "execution_time": "2700 seconds",
        "resource_usage": {
          "peak_memory": "4.2 GB",
          "cpu_time": "120 minutes"
        }
      }
    }
    ```

    **Use Cases**:
    - Download analysis results for offline processing
    - Archive execution outputs for record keeping
    - Share results with external stakeholders
    - Integrate with external reporting systems

    **Error Responses**:
    - `404 Not Found`: Execution does not exist
    - `500 Internal Server Error`: Failed to retrieve results
    """
    logger.info(f"[ROUTER]: Download execution results of execution {execution} ")
    try:
        execution = ExecutionService.get_execution(execution)
    except Exception as e:
        logger.error("[ROUTER]: " + str(e))
        return error(status=500, detail="Generic Error")

    return Response(
        json.dumps(execution.results),
        mimetype="text/plain",
        headers={"Content-Disposition": "attachment;filename=results.json"},
    )


@endpoints.route(
    "/execution/<execution>/docker-logs", strict_slashes=False, methods=["GET"]
)
@jwt_required()
def get_execution_docker_logs(execution):
    """
    Retrieve Docker service logs for a specific execution.

    **Authentication**: JWT token required
    **Access**: Restricted to ADMIN and SUPERADMIN users only
    **Purpose**: Provides raw Docker service logs for debugging and monitoring
      individual script executions.

    **Path Parameters**:
    - `execution`: The ID of the execution to retrieve logs for.

    **Success Response Schema**:
    ```json
    {
      "data": [
        {
          "id": 0,
          "created_at": "2025-08-04T10:30:00.123456Z",
          "text": "Log message from the container"
        },
        {
          "id": 1,
          "created_at": "2025-08-04T10:30:01.789012Z",
          "text": "Another log message"
        }
      ]
    }
    ```

    **Response Fields**:
    - `id`: A sequential identifier for the log line (for ordering).
    - `created_at`: The timestamp of the log entry (ISO 8601 format).
    - `text`: The content of the log line.

    **Error Responses**:
    - `401 Unauthorized`: JWT token required.
    - `403 Forbidden`: Insufficient privileges (ADMIN+ required).
    - `404 Not Found`: The specified execution or its logs do not exist.
    - `500 Internal Server Error`: Failed to retrieve logs due to a server-side
      issue.
    """
    logger.info(f"[ROUTER]: Getting docker logs for execution {execution}")
    user = current_user
    if not is_admin_or_higher(user):
        return error(status=403, detail="Forbidden")
    try:
        from gefapi.services.docker_service import DockerService

        logs = DockerService.get_service_logs(execution)
        if logs is None:
            return error(status=404, detail="Logs not found for execution")
        return jsonify(data=logs), 200
    except Exception as e:
        logger.error(f"[ROUTER]: Error getting docker logs: {e}")
        return error(status=500, detail="Internal Server Error")


@endpoints.route("/execution/<execution>/log", strict_slashes=False, methods=["POST"])
@jwt_required()
@validate_execution_log_creation
def create_execution_log(execution):
    """
    Create a log entry for a specific execution (admin only).

    **Authentication**: JWT token required
    **Authorization**: Admin level access required (ADMIN or SUPERADMIN)
    **Purpose**: Manually add log entries for debugging, monitoring, or audit purposes

    **Path Parameters**:
    - `execution`: Execution ID (UUID format)

    **Request Schema**:
    ```json
    {
      "level": "INFO",
      "message": "Custom log message for execution monitoring",
      "details": {
        "component": "manual_logging",
        "admin_action": true,
        "timestamp": "2025-01-15T10:30:00Z"
      }
    }
    ```

    **Request Fields**:
    - `level`: Log level - "DEBUG", "INFO", "WARNING", "ERROR" (required)
    - `message`: Log message content (required, max 1000 characters)
    - `details`: Additional structured data (optional JSON object)
    - `timestamp`: Log timestamp (optional, defaults to current time)

    **Success Response Schema**:
    ```json
    {
      "data": {
        "id": "log-789",
        "execution_id": "abc123-def456",
        "timestamp": "2025-01-15T10:30:00Z",
        "level": "INFO",
        "message": "Custom log message for execution monitoring",
        "details": {
          "component": "manual_logging",
          "admin_action": true,
          "created_by": "admin-user-123"
        }
      }
    }
    ```

    **Use Cases**:
    - Add administrative notes to execution logs
    - Record manual interventions or troubleshooting steps
    - Supplement automated logs with human observations
    - Document resolution of execution issues

    **Log Integration**:
    - Manual logs appear alongside automated execution logs
    - Preserved in execution log history
    - Included in log exports and monitoring dashboards
    - Tagged with creating admin user information

    **Error Responses**:
    - `401 Unauthorized`: JWT token required
    - `403 Forbidden`: Admin access required
    - `404 Not Found`: Execution does not exist
    - `422 Unprocessable Entity`: Invalid request data or validation failed
    - `500 Internal Server Error`: Log creation failed
    """
    logger.info("[ROUTER]: Creating execution log for " + execution)
    body = request.get_json()
    user = current_user
    if not can_access_admin_features(user):
        return error(status=403, detail="Forbidden")
    try:
        log = ExecutionService.create_execution_log(body, execution)
    except ExecutionNotFound as e:
        logger.error("[ROUTER]: " + e.message)
        return error(status=404, detail=e.message)
    except Exception as e:
        logger.error("[ROUTER]: " + str(e))
        return error(status=500, detail="Generic Error")
    return jsonify(data=log.serialize()), 200


# USER
@endpoints.route("/user", strict_slashes=False, methods=["POST"])
@limiter.limit(
    lambda: ";".join(RateLimitConfig.get_user_creation_limits()),
    key_func=get_admin_aware_key,
    exempt_when=is_rate_limiting_disabled,
)  # Configurable rate limit for user creation
@validate_user_creation
def create_user():
    """
    Create a new user account.

    **Rate Limited**: Subject to user creation rate limits (configurable)
    **Access**: Public endpoint - no authentication required for basic user creation
    **Admin Features**: Creating ADMIN/SUPERADMIN users requires SUPERADMIN
      authentication

    **Request Schema**:
    ```json
    {
      "email": "user@example.com",
      "password": "securePassword123",
      "name": "John Doe",
      "country": "US",
      "institution": "Example Organization",
      "role": "USER"
    }
    ```

    **Request Fields**:
    - `email`: User's email address (required, must be unique)
    - `password`: User's password (required, minimum security requirements apply)
    - `name`: User's full name (required)
    - `country`: Two-letter country code (optional)
    - `institution`: User's organization/institution (optional)
    - `role`: User role - "USER", "ADMIN", or "SUPERADMIN" (default: "USER")

    **Success Response Schema**:
    ```json
    {
      "data": {
        "id": "123",
        "email": "user@example.com",
        "name": "John Doe",
        "role": "USER",
        "country": "US",
        "institution": "Example Organization",
        "created_at": "2025-01-15T10:30:00Z",
        "updated_at": "2025-01-15T10:30:00Z"
      }
    }
    ```

    **Role Creation Rules**:
    - Anyone can create "USER" accounts
    - Only SUPERADMIN users can create "ADMIN" or "SUPERADMIN" accounts
    - Attempting to create privileged roles without permission returns 403 Forbidden

    **Error Responses**:
    - `400 Bad Request`: Email already exists, validation failed, or weak password
    - `403 Forbidden`: Insufficient privileges to create the requested role
    - `429 Too Many Requests`: Rate limit exceeded
    - `500 Internal Server Error`: User creation failed
    """
    logger.info("[ROUTER]: Creating user")
    body = request.get_json()
    if request.headers.get("Authorization", None) is not None:

        @jwt_required()
        def identity():
            pass

        identity()
    identity = current_user
    if identity:
        user_role = body.get("role", "USER")
        # Only superadmin can create admin or superadmin users
        if user_role in ["ADMIN", "SUPERADMIN"] and not can_change_user_role(identity):
            return error(status=403, detail="Forbidden")
    else:
        body["role"] = "USER"
    try:
        user = UserService.create_user(body)
    except UserDuplicated as e:
        logger.error("[ROUTER]: " + e.message)
        return error(status=400, detail=e.message)
    except Exception as e:
        logger.error("[ROUTER]: " + str(e))
        return error(status=500, detail="Generic Error")
    return jsonify(data=user.serialize()), 200


@endpoints.route("/user", strict_slashes=False, methods=["GET"])
@jwt_required()
def get_users():
    """
    Retrieve list of users with filtering, sorting, and pagination.

    **Authentication**: JWT token required
    **Access**: Restricted to ADMIN and SUPERADMIN users only

    **Query Parameters**:
    - `include`: Comma-separated list of additional fields to include
    - `exclude`: Comma-separated list of fields to exclude from response
    - `filter`: Filter users by email, name, role, or other attributes
    - `sort`: Sort field (prefix with '-' for descending, e.g., '-created_at')
    - `page`: Page number for pagination (triggers pagination when provided)
    - `per_page`: Items per page (1-100, default: 20)

    **Response Schema (without pagination)**:
    ```json
    {
      "data": [
        {
          "id": "123",
          "email": "user@example.com",
          "name": "John Doe",
          "role": "USER",
          "country": "US",
          "institution": "Example Organization",
          "created_at": "2025-01-15T10:30:00Z",
          "updated_at": "2025-01-15T10:30:00Z"
        }
      ]
    }
    ```

    **Response Schema (with pagination)**:
    ```json
    {
      "data": [...],
      "page": 1,
      "per_page": 20,
      "total": 150
    }
    ```

    **Filtering Examples**:
    - `?filter=admin` - Find users with "admin" in email, name, or role
    - `?filter=role:ADMIN` - Find users with ADMIN role
    - `?filter=country:US` - Find users from United States

    **Sorting Examples**:
    - `?sort=name` - Sort by name ascending
    - `?sort=-created_at` - Sort by creation date descending
    - `?sort=email` - Sort by email ascending

    **Field Control Examples**:
    - `?include=password_last_changed` - Include additional fields
    - `?exclude=institution,country` - Exclude specified fields

    **Error Responses**:
    - `401 Unauthorized`: JWT token required
    - `403 Forbidden`: Insufficient privileges (ADMIN+ required)
    - `500 Internal Server Error`: Failed to retrieve users
    """
    logger.info("[ROUTER]: Getting all users")

    identity = current_user
    if not is_admin_or_higher(identity):
        return error(status=403, detail="Forbidden")

    include = request.args.get("include")
    include = include.split(",") if include else []
    exclude = request.args.get("exclude")
    exclude = exclude.split(",") if exclude else []
    filter_param = request.args.get("filter", None)
    sort = request.args.get("sort", None)

    page_param = request.args.get("page", None)
    per_page_param = request.args.get("per_page", None)

    if page_param is not None or per_page_param is not None:
        try:
            page = int(page_param) if page_param is not None else 1
            per_page = int(per_page_param) if per_page_param is not None else 20
            page = max(page, 1)
            per_page = min(max(per_page, 1), 100)
            paginate = True
        except Exception:
            page, per_page = 1, 20
            paginate = True
    else:
        page, per_page = 1, 2000
        paginate = False

    try:
        users, total = UserService.get_users(
            filter_param=filter_param,
            sort=sort,
            page=page,
            per_page=per_page,
            paginate=paginate,
        )
    except Exception as e:
        logger.error("[ROUTER]: " + str(e))
        return error(status=500, detail="Generic Error")

    response_data = {"data": [user.serialize(include, exclude) for user in users]}
    if paginate:
        response_data["page"] = page
        response_data["per_page"] = per_page
        response_data["total"] = total

    return jsonify(response_data), 200


@endpoints.route("/user/<user>", strict_slashes=False, methods=["GET"])
@jwt_required()
def get_user(user):
    """
    Retrieve detailed information for a specific user (admin only).

    **Authentication**: JWT token required
    **Authorization**: Admin level access required (ADMIN or SUPERADMIN)
    **Access**: Only admin users can view other users' detailed information

    **Path Parameters**:
    - `user`: User identifier (email address or numeric ID)

    **Query Parameters**:
    - `include`: Comma-separated list of additional fields to include
      - Available: `executions`, `scripts`, `login_history`, `password_last_changed`
    - `exclude`: Comma-separated list of fields to exclude from response
      - Available: `institution`, `country`

    **Response Schema**:
    ```json
    {
      "data": {
        "id": "user-123",
        "email": "user@example.com",
        "name": "John Doe",
        "role": "USER",
        "country": "US",
        "institution": "Example Organization",
        "created_at": "2025-01-15T10:30:00Z",
        "updated_at": "2025-01-15T11:45:00Z",
        "is_active": true,
        "last_login": "2025-01-15T09:30:00Z"
      }
    }
    ```

    **User Roles**:
    - `USER`: Regular user with basic permissions
    - `MANAGER`: Manager with elevated permissions
    - `ADMIN`: Administrator with full system access
    - `SUPERADMIN`: Super administrator with unrestricted access

    **Field Control Examples**:
    - `?include=executions` - Include user's execution count and recent activity
    - `?include=scripts` - Include user's script count and script details
    - `?exclude=institution,country` - Exclude personal information fields

    **Use Cases**:
    - Admin user management and profile review
    - User support and troubleshooting
    - Audit and compliance reporting
    - Account verification and validation

    **Error Responses**:
    - `401 Unauthorized`: JWT token required
    - `403 Forbidden`: Admin access required
    - `404 Not Found`: User does not exist
    - `500 Internal Server Error`: Failed to retrieve user
    """
    logger.info("[ROUTER]: Getting user" + user)
    include = request.args.get("include")
    include = include.split(",") if include else []
    exclude = request.args.get("exclude")
    exclude = exclude.split(",") if exclude else []
    identity = current_user
    if not is_admin_or_higher(identity):
        return error(status=403, detail="Forbidden")
    try:
        user = UserService.get_user(user)
    except UserNotFound as e:
        logger.error("[ROUTER]: " + e.message)
        return error(status=404, detail=e.message)
    except Exception as e:
        logger.error("[ROUTER]: " + str(e))
        return error(status=500, detail="Generic Error")
    return jsonify(data=user.serialize(include, exclude)), 200


@endpoints.route("/user/me", strict_slashes=False, methods=["GET"])
@jwt_required()
def get_me():
    """
    Get current authenticated user's profile information.

    **Authentication**: JWT token required
    **Access**: Returns current user's own profile data

    **Response Schema**:
    ```json
    {
      "data": {
        "id": "user-123",
        "name": "John Doe",
        "email": "john.doe@example.com",
        "role": "USER",
        "created_at": "2025-01-15T10:30:00Z",
        "updated_at": "2025-01-15T11:45:00Z",
        "institution": "Conservation International",
        "country": "United States",
        "is_active": true
      }
    }
    ```

    **User Roles**:
    - `USER`: Regular user with basic permissions
    - `MANAGER`: Manager with elevated permissions
    - `ADMIN`: Administrator with full system access
    - `SUPERADMIN`: Super administrator with unrestricted access

    **Error Responses**:
    - `401 Unauthorized`: JWT token required or invalid
    """
    logger.info("[ROUTER]: Getting my user")
    user = current_user
    return jsonify(data=user.serialize()), 200


@endpoints.route("/user/me", strict_slashes=False, methods=["PATCH"])
@jwt_required()
def update_profile():
<<<<<<< HEAD
    """
    Update current user's profile information.

    **Authentication**: JWT token required
    **Access**: Users can only update their own profile information
    **Scope**: Updates current authenticated user's profile data

    **Request Schema**:
    ```json
    {
      "name": "John Smith",
      "country": "CA",
      "institution": "New Research Institute",
      "password": "newSecurePassword123",
      "repeatPassword": "newSecurePassword123"
    }
    ```

    **Updatable Fields**:
    - `name`: User's full name (string)
    - `country`: Two-letter country code (string)
    - `institution`: User's organization/institution (string)
    - `password`: New password (must include `repeatPassword`)
    - `repeatPassword`: Password confirmation (must match `password`)

    **Response Schema**:
=======
    """Update current user's profile information and preferences

    **Authentication**: JWT token required
    **Method**: PATCH
    **Endpoint**: `/api/v1/user/me`

    Updates the authenticated user's profile including basic information and
    notification preferences. Supports both profile updates and password changes.

    **Request Body (JSON)**:
    ```json
    {
      "name": "Updated Name",
      "country": "Updated Country",
      "institution": "Updated Institution",
      "email_notifications_enabled": false,
      "password": "newpassword",
      "repeatPassword": "newpassword"
    }
    ```

    **Profile Fields**:
    - `name` (string, optional): User's display name
    - `country` (string, optional): User's country
    - `institution` (string, optional): User's institution/organization
    - `email_notifications_enabled` (boolean, optional): Enable/disable email
      notifications for execution completion

    **Password Change Fields**:
    - `password` (string, optional): New password (requires repeatPassword)
    - `repeatPassword` (string, optional): Confirmation of new password

    **Success Response**:
>>>>>>> eba128f0
    ```json
    {
      "data": {
        "id": "user-123",
        "email": "user@example.com",
<<<<<<< HEAD
        "name": "John Smith",
        "role": "USER",
        "country": "CA",
        "institution": "New Research Institute",
        "created_at": "2025-01-15T10:30:00Z",
        "updated_at": "2025-01-15T12:00:00Z",
        "is_active": true
      }
    }
    ```

    **Password Update Requirements**:
    - Both `password` and `repeatPassword` fields must be provided
    - Passwords must match exactly
    - Password must meet security requirements (length, complexity)
    - Old password is not required for self-service updates

    **Profile Update Rules**:
    - Users cannot change their own role
    - Email address cannot be changed via this endpoint
    - At least one field must be provided for update
    - Changes are applied immediately

    **Validation**:
    - Country codes validated against ISO 3166-1 alpha-2 standard
    - Name and institution have length and character restrictions
    - Password strength requirements enforced

    **Error Responses**:
    - `400 Bad Request`: Invalid data, password mismatch, or no fields to update
    - `401 Unauthorized`: JWT token required
    - `422 Unprocessable Entity`: Validation failed
    - `500 Internal Server Error`: Profile update failed
=======
        "name": "Updated Name",
        "country": "Updated Country",
        "institution": "Updated Institution",
        "role": "USER",
        "email_notifications_enabled": false,
        "created_at": "2025-01-15T10:30:00Z",
        "updated_at": "2025-01-15T11:00:00Z"
      }
    }
    ```

    **Email Notification Behavior**:
    - When `email_notifications_enabled=true` (default): User receives emails when
      executions finish
    - When `email_notifications_enabled=false`: No execution completion emails sent
    - Affects notifications for FINISHED, FAILED, and CANCELLED execution states

    **Error Responses**:
    - `400 Bad Request`: No valid fields provided for update or password mismatch
    - `401 Unauthorized`: JWT token required
    - `404 Not Found`: User not found
>>>>>>> eba128f0
    """
    logger.info("[ROUTER]: Updating profile")
    body = request.get_json()
    identity = current_user
    try:
        password = body.get("password", None)
        repeat_password = body.get("repeatPassword", None)
        if (
            password is not None
            and repeat_password is not None
            and password == repeat_password
        ):
            user = UserService.update_profile_password(body, identity)
        else:
            if "role" in body:
                del body["role"]
            name = body.get("name", None)
            country = body.get("country", None)
            institution = body.get("institution", None)
            email_notifications_enabled = body.get("email_notifications_enabled", None)

            if (
                name is not None
                or country is not None
                or institution is not None
                or email_notifications_enabled is not None
            ):
                user = UserService.update_user(body, str(identity.id))
            else:
                return error(status=400, detail="Not updated")
    except UserNotFound as e:
        logger.error("[ROUTER]: " + e.message)
        return error(status=404, detail=e.message)
    except Exception as e:
        logger.error("[ROUTER]: " + str(e))
        return error(status=500, detail="Generic Error")
    return jsonify(data=user.serialize()), 200


@endpoints.route("/user/me/change-password", strict_slashes=False, methods=["PATCH"])
@jwt_required()
def change_password():
    """
    Change current user's password with old password verification.

    **Authentication**: JWT token required
    **Access**: Secure password change requiring current password verification
    **Security**: Validates old password before allowing change

    **Request Schema**:
    ```json
    {
      "old_password": "currentPassword123",
      "new_password": "newSecurePassword456"
    }
    ```

    **Request Fields**:
    - `old_password`: Current password for verification (required)
    - `new_password`: New password to set (required)

    **Response Schema**:
    ```json
    {
      "data": {
        "id": "user-123",
        "email": "user@example.com",
        "name": "John Doe",
        "role": "USER",
        "created_at": "2025-01-15T10:30:00Z",
        "updated_at": "2025-01-15T12:30:00Z",
        "password_last_changed": "2025-01-15T12:30:00Z"
      }
    }
    ```

    **Security Features**:
    - Verifies current password before allowing change
    - Enforces password strength requirements
    - Updates password change timestamp
    - Invalidates existing sessions (optional security measure)
    - Logs password change event for audit

    **Password Requirements**:
    - Minimum length (typically 8+ characters)
    - Must include mix of letters, numbers, and special characters
    - Cannot be same as current password
    - Cannot be common or easily guessable passwords

    **Use Cases**:
    - Regular password rotation for security
    - Password change after suspected compromise
    - Compliance with security policies
    - User-initiated security enhancement

    **Error Responses**:
    - `400 Bad Request`: Missing required fields
    - `401 Unauthorized`: JWT token required or incorrect old password
    - `422 Unprocessable Entity`: New password doesn't meet requirements
    - `500 Internal Server Error`: Password change failed
    """
    logger.info("[ROUTER]: Changing password")
    body = request.get_json()
    identity = current_user
    old_password = body.get("old_password")
    new_password = body.get("new_password")

    if not old_password or not new_password:
        return error(status=400, detail="old_password and new_password are required")

    try:
        user = UserService.change_password(identity, old_password, new_password)
    except AuthError as e:
        logger.error("[ROUTER]: " + e.message)
        return error(status=401, detail=e.message)
    except Exception as e:
        logger.error("[ROUTER]: " + str(e))
        return error(status=500, detail="Generic Error")
    return jsonify(data=user.serialize()), 200


@endpoints.route("/user/me", strict_slashes=False, methods=["DELETE"])
@jwt_required()
def delete_profile():
    """
    Delete current user's account and all associated data.

    **Authentication**: JWT token required
    **Warning**: This action is irreversible and deletes all user data
    **Scope**: Deletes current authenticated user's account

    **Request**: No request body required

    **Deletion Process**:
    - Cancels all running executions for this user
    - Deletes all execution history and logs
    - Removes user-created scripts (if user is owner)
    - Deletes user profile and authentication data
    - Revokes all active sessions and tokens
    - Removes user from any Google Groups (if enabled)

    **Success Response Schema**:
    ```json
    {
      "data": {
        "id": "user-123",
        "email": "user@example.com",
        "name": "John Doe",
        "role": "USER",
        "created_at": "2025-01-15T10:30:00Z",
        "updated_at": "2025-01-15T13:00:00Z",
        "deleted_at": "2025-01-15T13:00:00Z",
        "status": "DELETED"
      }
    }
    ```

    **Data Cleanup**:
    - User profile information permanently deleted
    - Execution history and logs removed
    - Script ownership transferred or scripts deleted
    - Session tokens invalidated immediately
    - Email address becomes available for re-registration

    **Important Notes**:
    - Action cannot be undone - all data is permanently lost
    - User will be immediately logged out from all devices
    - Any shared scripts may become inaccessible to other users
    - Admin users cannot delete their own accounts via this endpoint

    **GDPR Compliance**:
    - Implements "right to erasure" requirements
    - Removes all personal data from system
    - Maintains minimal audit log for compliance (anonymized)

    **Error Responses**:
    - `401 Unauthorized`: JWT token required
    - `403 Forbidden`: Cannot delete admin accounts via self-service
    - `500 Internal Server Error`: Account deletion failed
    """
    logger.info("[ROUTER]: Delete me")
    identity = current_user
    try:
        user = UserService.delete_user(str(identity.id))
    except UserNotFound as e:
        logger.error("[ROUTER]: " + e.message)
        return error(status=404, detail=e.message)
    except Exception as e:
        logger.error("[ROUTER]: " + str(e))
        return error(status=500, detail="Generic Error")
    return jsonify(data=user.serialize()), 200


@endpoints.route(
    "/user/<user>/recover-password", strict_slashes=False, methods=["POST"]
)
@limiter.limit(
    lambda: ";".join(RateLimitConfig.get_password_reset_limits()),
    key_func=get_admin_aware_key,
    exempt_when=is_rate_limiting_disabled,
)  # Configurable rate limit for password recovery
def recover_password(user):
    """
    Initiate password recovery process for a user account.

    **Rate Limited**: Subject to password recovery rate limits (configurable)
    **Access**: Public endpoint - no authentication required
    **Security**: Rate limited to prevent abuse and email flooding

    **Path Parameters**:
    - `user`: User identifier (email address or numeric ID)

    **Request**: No request body required

    **Recovery Process**:
    1. Validates user exists and account is active
    2. Generates secure password reset token with expiration
    3. Sends password recovery email with reset link
    4. Logs recovery attempt for security monitoring

    **Success Response Schema**:
    ```json
    {
      "data": {
        "id": "user-123",
        "email": "user@example.com",
        "name": "John Doe",
        "role": "USER",
        "recovery_initiated": true,
        "recovery_token_expires": "2025-01-15T16:00:00Z"
      }
    }
    ```

    **Email Content**:
    - Secure reset link with time-limited token
    - Clear instructions for password reset process
    - Security notice about unsolicited requests
    - Link expiration time (typically 1-2 hours)

    **Security Features**:
    - Rate limiting prevents email flooding attacks
    - Tokens expire automatically for security
    - Email delivery doesn't reveal if account exists (privacy)
    - Multiple recovery attempts are logged and monitored

    **Use Cases**:
    - User forgot their password
    - Account recovery after security incident
    - Password reset for inactive accounts
    - Initial password setup (in some configurations)

    **Error Responses**:
    - `404 Not Found`: User does not exist (for security, may return success)
    - `429 Too Many Requests`: Rate limit exceeded
    - `500 Internal Server Error`: Email delivery failed or system error
    """
    logger.info("[ROUTER]: Recovering password")
    try:
        user = UserService.recover_password(user)
    except UserNotFound as e:
        logger.error("[ROUTER]: " + e.message)
        return error(status=404, detail=e.message)
    except EmailError as e:
        logger.error("[ROUTER]: " + e.message)
        return error(status=500, detail=e.message)
    except Exception as e:
        logger.error("[ROUTER]: " + str(e))
        return error(status=500, detail="Generic Error")
    return jsonify(data=user.serialize()), 200


@endpoints.route("/user/<user>", strict_slashes=False, methods=["PATCH"])
@jwt_required()
@validate_user_update
def update_user(user):
    """
    Update another user's profile information (admin only).

    **Authentication**: JWT token required
    **Authorization**: Admin level access required for most updates
    **Special Permissions**: Role changes require SUPERADMIN access

    **Path Parameters**:
    - `user`: User identifier (email address or numeric ID) to update

    **Request Schema**:
    ```json
    {
      "name": "Jane Smith",
      "country": "CA",
      "institution": "Updated Research Institute",
      "role": "ADMIN",
      "is_active": true
    }
    ```

    **Updatable Fields**:
    - `name`: User's full name (ADMIN+ can update)
    - `country`: Two-letter country code (ADMIN+ can update)
    - `institution`: User's organization (ADMIN+ can update)
    - `role`: User role (SUPERADMIN only)
    - `is_active`: Account active status (ADMIN+ can update)

    **Response Schema**:
    ```json
    {
      "data": {
        "id": "user-456",
        "email": "user@example.com",
        "name": "Jane Smith",
        "role": "ADMIN",
        "country": "CA",
        "institution": "Updated Research Institute",
        "created_at": "2025-01-15T10:30:00Z",
        "updated_at": "2025-01-15T14:00:00Z",
        "is_active": true
      }
    }
    ```

    **Permission Matrix**:
    - **ADMIN**: Can update name, country, institution, is_active
    - **SUPERADMIN**: Can update all fields including role

    **Role Update Rules**:
    - Only SUPERADMIN can change user roles
    - Cannot downgrade another SUPERADMIN (security protection)
    - Role changes are logged for audit purposes
    - Role changes may affect user's active sessions

    **Use Cases**:
    - Admin user account management
    - Account activation/deactivation
    - Profile corrections and updates
    - Role assignments and permissions management

    **Error Responses**:
    - `401 Unauthorized`: JWT token required
    - `403 Forbidden`: Insufficient permissions for requested update
    - `404 Not Found`: User does not exist
    - `422 Unprocessable Entity`: Validation failed
    - `500 Internal Server Error`: User update failed
    """
    logger.info("[ROUTER]: Updating user" + user)
    body = request.get_json()
    identity = current_user

    # Check if user is trying to update role - only superadmin can do this
    if "role" in body and not can_change_user_role(identity):
        return error(status=403, detail="Forbidden")

    # Check if user can update other user's profile
    if not can_update_user_profile(identity):
        return error(status=403, detail="Forbidden")
    try:
        user = UserService.update_user(body, user)
    except UserNotFound as e:
        logger.error("[ROUTER]: " + e.message)
        return error(status=404, detail=e.message)
    except Exception as e:
        logger.error("[ROUTER]: " + str(e))
        return error(status=500, detail="Generic Error")
    return jsonify(data=user.serialize()), 200


@endpoints.route("/user/<user>", strict_slashes=False, methods=["DELETE"])
@jwt_required()
def delete_user(user):
    """
    Delete another user's account and all associated data (admin only).

    **Authentication**: JWT token required
    **Authorization**: Admin level access required (ADMIN or SUPERADMIN)
    **Warning**: This action is irreversible and deletes all user data

    **Path Parameters**:
    - `user`: User identifier (email address or numeric ID) to delete

    **Protection**: Cannot delete the system admin account ("gef@gef.com")

    **Deletion Process**:
    - Cancels all running executions for the target user
    - Deletes all execution history and logs
    - Removes user-created scripts (if user is owner)
    - Deletes user profile and authentication data
    - Revokes all active sessions and tokens
    - Removes user from any Google Groups (if enabled)
    - Transfers or deletes shared resources

    **Success Response Schema**:
    ```json
    {
      "data": {
        "id": "user-456",
        "email": "user@example.com",
        "name": "John Doe",
        "role": "USER",
        "created_at": "2025-01-15T10:30:00Z",
        "updated_at": "2025-01-15T14:30:00Z",
        "deleted_at": "2025-01-15T14:30:00Z",
        "deleted_by": "admin-123",
        "status": "DELETED"
      }
    }
    ```

    **Administrative Features**:
    - Action is logged with admin user who performed deletion
    - All user data is permanently removed
    - User's scripts and executions are cleaned up
    - Email address becomes available for re-registration

    **Data Cleanup**:
    - User profile information permanently deleted
    - Execution history and logs removed
    - Script ownership transferred or scripts deleted
    - Session tokens invalidated immediately
    - Audit logs maintain record of deletion action

    **Use Cases**:
    - Account cleanup and user management
    - Compliance with data retention policies
    - Removing inactive or problematic accounts
    - GDPR "right to erasure" compliance

    **Error Responses**:
    - `401 Unauthorized`: JWT token required
    - `403 Forbidden`: Admin access required or cannot delete system admin
    - `404 Not Found`: User does not exist
    - `500 Internal Server Error`: Account deletion failed
    """
    logger.info("[ROUTER]: Deleting user" + user)
    identity = current_user
    if user == "gef@gef.com":
        return error(status=403, detail="Forbidden")
    if not can_delete_user(identity):
        return error(status=403, detail="Forbidden")
    try:
        user = UserService.delete_user(user)
    except UserNotFound as e:
        logger.error("[ROUTER]: " + e.message)
        return error(status=404, detail=e.message)
    except Exception as e:
        logger.error("[ROUTER]: " + str(e))
        return error(status=500, detail="Generic Error")
    return jsonify(data=user.serialize()), 200


@endpoints.route(
    "/user/<user>/change-password", strict_slashes=False, methods=["PATCH"]
)
@jwt_required()
def admin_change_password(user):
    """
    Change another user's password (admin only).

    **Authentication**: JWT token required
    **Authorization**: Admin level access required (ADMIN or SUPERADMIN)
    **Security**: Admin password reset without requiring old password

    **Path Parameters**:
    - `user`: User identifier (email address or numeric ID) for password change

    **Request Schema**:
    ```json
    {
      "new_password": "newSecurePassword123"
    }
    ```

    **Request Fields**:
    - `new_password`: New password to set for the user (required)

    **Response Schema**:
    ```json
    {
      "data": {
        "id": "user-456",
        "email": "user@example.com",
        "name": "John Doe",
        "role": "USER",
        "created_at": "2025-01-15T10:30:00Z",
        "updated_at": "2025-01-15T15:00:00Z",
        "password_last_changed": "2025-01-15T15:00:00Z",
        "password_changed_by": "admin-123"
      }
    }
    ```

    **Administrative Features**:
    - Does not require user's current password
    - Updates password change timestamp
    - Records which admin performed the change
    - Enforces same password strength requirements
    - Invalidates user's existing sessions for security

    **Security Considerations**:
    - Action is logged for audit purposes
    - User receives notification of password change
    - All user's active sessions are terminated
    - Password must meet system security requirements

    **Use Cases**:
    - Emergency account recovery for locked users
    - Password reset for users who forgot credentials
    - Security incident response
    - Administrative account maintenance

    **Audit Logging**:
    - Records admin user who changed password
    - Timestamps the password change event
    - Maintains audit trail for compliance
    - May trigger security notifications

    **Error Responses**:
    - `400 Bad Request`: Missing new_password field
    - `401 Unauthorized`: JWT token required
    - `403 Forbidden`: Admin access required
    - `404 Not Found`: User does not exist
    - `422 Unprocessable Entity`: Password doesn't meet requirements
    - `500 Internal Server Error`: Password change failed
    """
    logger.info("[ROUTER]: Admin changing password for user " + user)
    body = request.get_json()
    identity = current_user

    # Check if user can change other user's password
    if not can_change_user_password(identity):
        return error(status=403, detail="Forbidden")

    new_password = body.get("new_password")
    if not new_password:
        return error(status=400, detail="new_password is required")

    try:
        target_user = UserService.get_user(user)
        user = UserService.admin_change_password(target_user, new_password)
    except UserNotFound as e:
        logger.error("[ROUTER]: " + e.message)
        return error(status=404, detail=e.message)
    except Exception as e:
        logger.error("[ROUTER]: " + str(e))
        return error(status=500, detail="Generic Error")
    return jsonify(data=user.serialize()), 200


@endpoints.route("/status", strict_slashes=False, methods=["GET"])
@jwt_required()
def get_status_logs():
    """
    Retrieve system status logs for monitoring and diagnostics.

    **Authentication**: JWT token required
    **Access**: Restricted to ADMIN and SUPERADMIN users only
    **Purpose**: Monitor system health, track events, and diagnose issues

    **Query Parameters**:
    - `start_date`: Filter logs from this date onwards (ISO 8601 format)
    - `end_date`: Filter logs up to this date (ISO 8601 format)
    - `sort`: Sort field (prefix with '-' for descending, e.g., '-timestamp')
    - `page`: Page number for pagination (default: 1)
    - `per_page`: Items per page (1-10000, default: 100)

    **Response Schema**:
    ```json
    {
      "data": [
        {
          "id": 123,
          "timestamp": "2025-01-15T10:30:00Z",
          "executions_pending": 2,
          "executions_ready": 2,
          "executions_running": 3,
          "executions_finished": 8,
          "executions_failed": 1,
          "executions_cancelled": 0
        },
        {
          "id": 124,
          "timestamp": "2025-01-15T10:35:00Z",
          "executions_pending": 3,
          "executions_ready": 5,
          "executions_running": 3,
          "executions_finished": 12,
          "executions_failed": 2,
          "executions_cancelled": 1
        }
      ],
      "page": 1,
      "per_page": 100,
      "total": 1547
    }
    ```

    **Status Log Fields**:
    - `id`: Unique identifier for the status log entry
    - `timestamp`: When the status was recorded (ISO 8601 format)
    - `executions_pending`: Number of executions queued to start (PENDING state)
    - `executions_ready`: Number of executions in READY state
    - `executions_running`: Number of currently running executions
    - `executions_finished`: Number of executions that finished
    - `executions_failed`: Number of executions that failed
    - `executions_cancelled`: Number of executions that were cancelled

    **Monitoring Metrics**:
    - Track execution queue length and processing status
    - Monitor execution completion and failure rates
    - Identify trends in script execution success/failure rates
    - System health indicators for capacity planning
    - Event-driven status tracking provides real-time execution state

    **Date Filtering Examples**:
    - `?start_date=2025-01-15T00:00:00Z` - Logs from January 15th onwards
    - `?end_date=2025-01-15T23:59:59Z` - Logs up to end of January 15th
    - `?start_date=2025-01-10T00:00:00Z&end_date=2025-01-15T23:59:59Z` - Logs
      within date range

    **Sorting Examples**:
    - `?sort=timestamp` - Chronological order (oldest first)
    - `?sort=-timestamp` - Reverse chronological (newest first, default)
    - `?sort=level` - Sort by severity level

    **Pagination Examples**:
    - `?page=1&per_page=50` - First 50 entries
    - `?page=2&per_page=100` - Next 100 entries
    - Default pagination: 100 items per page

    **Use Cases**:
    - Monitor execution queue length and processing capacity
    - Track system growth (users and scripts over time)
    - Analyze execution success rates and failure patterns
    - Capacity planning based on execution activity trends
    - Performance monitoring and bottleneck identification

    **Error Responses**:
    - `401 Unauthorized`: JWT token required
    - `403 Forbidden`: Insufficient privileges (ADMIN+ required)
    - `500 Internal Server Error`: Failed to retrieve status logs
    """
    logger.info("[ROUTER]: Getting status logs")

    # Check if user is admin or higher
    identity = current_user
    if not can_access_admin_features(identity):
        return error(status=403, detail="Forbidden")

    # Parse date filters
    start_date = request.args.get("start_date", None)
    if start_date:
        start_date = dateutil.parser.parse(start_date)

    end_date = request.args.get("end_date", None)
    if end_date:
        end_date = dateutil.parser.parse(end_date)

    # Parse sorting
    sort = request.args.get("sort", None)

    # Parse pagination
    try:
        page = int(request.args.get("page", 1))
        per_page = int(request.args.get("per_page", 100))
        page = max(page, 1)
        per_page = min(max(per_page, 1), 10000)
    except ValueError:
        page, per_page = 1, 100

    try:
        status_logs, total = StatusService.get_status_logs(
            start_date=start_date,
            end_date=end_date,
            sort=sort,
            page=page,
            per_page=per_page,
        )
    except Exception as e:
        logger.error("[ROUTER]: " + str(e))
        return error(status=500, detail="Generic Error")

    return (
        jsonify(
            data=[status_log.serialize() for status_log in status_logs],
            page=page,
            per_page=per_page,
            total=total,
        ),
        200,
    )


@endpoints.route("/status/swarm", strict_slashes=False, methods=["GET"])
@jwt_required()
def get_swarm_status():
    """
    Get cached Docker Swarm cluster status including comprehensive node information.

    **Authentication**: JWT token required
    **Access**: Restricted to ADMIN and SUPERADMIN users only
    **Purpose**: Monitor Docker Swarm health, node resources, and capacity
    **Performance**: Uses Redis-cached data updated every 2 minutes for fast response

    **Response Schema**:
    ```json
    {
      "data": {
        "swarm_active": true,              // Whether Docker is in swarm mode
        "total_nodes": 3,                  // Total number of nodes in swarm
        "total_managers": 1,               // Number of manager nodes
        "total_workers": 2,                // Number of worker nodes
        "error": null,                     // Error message if any
        "cache_info": {                    // Cache metadata
          "cached_at": "2025-01-15T10:30:00Z",  // When data was cached/retrieved
          "cache_ttl": 300,                     // Cache TTL in seconds
          "cache_key": "docker_swarm_status",   // Redis cache key
          "source": "cached"                    // Data source
        },
        "nodes": [
          {
            "id": "node-id-123",           // Unique node identifier
            "hostname": "manager-01",       // Node hostname
            "role": "manager",             // Node role: "manager" or "worker"
            "is_manager": true,            // Whether node is a manager
            "is_leader": true,             // Whether node is the swarm leader
            "availability": "active",      // "active", "pause", "drain"
            "state": "ready",              // Node state: "ready", "down", "unknown"
            "cpu_count": 4.0,              // Number of CPUs available
            "memory_gb": 8.0,              // Memory in GB
            "running_tasks": 3,            // Number of currently running tasks
            "available_capacity": 37,      // Additional tasks that can fit
            "resource_usage": {
              "used_cpu_nanos": 300000000,        // CPU nanoseconds used
              "used_memory_bytes": 536870912,     // Memory bytes used
              "available_cpu_nanos": 3700000000,  // CPU nanoseconds available
              "available_memory_bytes": 7548381184, // Memory bytes available
              "used_cpu_percent": 7.5,            // CPU usage percentage
              "used_memory_percent": 6.25         // Memory usage percentage
            },
            "labels": {"node.role": "manager"},  // Node labels/tags
            "created_at": "2025-01-15T10:00:00Z", // Node creation timestamp
            "updated_at": "2025-01-15T10:30:00Z"  // Node last update timestamp
          },
          {
            "id": "worker-node-456",
            "hostname": "worker-01",
            "role": "worker",
            "is_manager": false,
            "is_leader": false,
            "availability": "active",
            "state": "ready",
            "cpu_count": 2.0,
            "memory_gb": 4.0,
            "running_tasks": 2,
            "available_capacity": 18,
            "resource_usage": {
              "used_cpu_nanos": 200000000,
              "used_memory_bytes": 314572800,
              "available_cpu_nanos": 1800000000,
              "available_memory_bytes": 3979059200,
              "used_cpu_percent": 10.0,
              "used_memory_percent": 7.5
            },
            "labels": {"node.role": "worker"},
            "created_at": "2025-01-15T10:05:00Z",
            "updated_at": "2025-01-15T10:30:00Z"
          }
        ]
      }
    }
    ```

    **Data Source**:
    - Uses cached Docker Swarm data from Redis (updated every 2 minutes)
    - Resource calculations based on actual Docker Swarm task reservations
    - Node capacity calculated from CPU/memory resources and current task load

    **Error Responses**:
    - 403: Access denied (non-admin user)
    - 500: Server error

    **Note**: When Docker is not in swarm mode or unavailable, returns:
    ```json
    {
      "data": {
        "swarm_active": false,
        "error": "Not in swarm mode" | "Docker unavailable",
        "nodes": [],
        "total_nodes": 0,
        "total_managers": 0,
        "total_workers": 0,
        "cache_info": {
          "cached_at": "2025-01-15T10:30:00Z",
          "cache_ttl": 0,
          "cache_key": "docker_swarm_status",
          "source": "real_time_fallback" | "endpoint_error_fallback"
        }
      }
    }
    ```
    """
    logger.info("[ROUTER]: Getting Docker Swarm status")

    from flask_jwt_extended import get_jwt_identity

    from gefapi.services import UserService

    try:
        # Check user permissions
        user_id = get_jwt_identity()
        user = UserService.get_user(user_id)

        if not user or user.role not in ["ADMIN", "SUPERADMIN"]:
            logger.error(f"[ROUTER]: Access denied for user {user_id}")
            return error(status=403, detail="Access denied. Admin privileges required.")

        # Get cached Docker Swarm information (fast)
        try:
            from gefapi.tasks.status_monitoring import get_cached_swarm_status

            swarm_info = get_cached_swarm_status()
        except Exception as swarm_error:
            import datetime

            logger.warning(
                f"[ROUTER]: Failed to get cached Docker Swarm info: {swarm_error}"
            )
            swarm_info = {
                "error": f"Cache retrieval failed: {str(swarm_error)}",
                "nodes": [],
                "total_nodes": 0,
                "total_managers": 0,
                "total_workers": 0,
                "swarm_active": False,
                "cache_info": {
                    "cached_at": datetime.datetime.now(datetime.UTC).isoformat(),
                    "cache_ttl": 0,
                    "cache_key": "docker_swarm_status",
                    "source": "endpoint_error_fallback",
                },
            }

        logger.info("[ROUTER]: Successfully retrieved swarm status")
        return jsonify(data=swarm_info), 200

    except Exception as e:
        logger.error(f"[ROUTER]: Error getting swarm status: {str(e)}")
        return error(status=500, detail="Error retrieving swarm status")


@endpoints.route("/rate-limit/status", methods=["GET"])
@jwt_required()
def get_rate_limit_status():
    """
    Query current rate limiting status across the system.

    **Access**: Restricted to users with `role: "SUPERADMIN"`
    **Purpose**: Provides visibility into current rate limiting state for monitoring
      and debugging

    **Response Schema**:
    ```json
    {
      "message": "Rate limiting status retrieved successfully",
      "data": {
        "enabled": true,
        "storage_type": "RedisStorage",
        "total_active_limits": 5,
        "active_limits": [
          {
            "key": "user:123",
            "type": "user",
            "identifier": "123",
            "current_count": 8,
            "time_window_seconds": "60",
            "user_info": {
              "id": "123",
              "email": "user@example.com",
              "name": "John Doe",
              "role": "USER"
            }
          },
          {
            "key": "ip:192.168.1.100",
            "type": "ip",
            "identifier": "192.168.1.100",
            "current_count": 15,
            "time_window_seconds": "3600",
            "user_info": null
          }
        ]
      }
    }
    ```

    **Response Fields**:
    - `enabled`: Boolean indicating if rate limiting is active
    - `storage_type`: Backend storage type (RedisStorage, MemoryStorage, etc.)
    - `total_active_limits`: Count of currently active rate limit entries
    - `active_limits`: Array of active rate limit entries with:
      - `key`: Internal rate limit identifier
      - `type`: Limit type ("user", "ip", "auth")
      - `identifier`: User ID or IP address being limited
      - `current_count`: Current request count against the limit
      - `time_window_seconds`: Time window for the rate limit (60=1min, 3600=1hr)
      - `user_info`: User details for user-type limits (null for IP limits)

    **Error Responses**:
    - `403 Forbidden`: User does not have SUPERADMIN privileges
    - `401 Unauthorized`: Valid JWT token required
    - `500 Internal Server Error`: Failed to query rate limiting status
    """
    current_user_id = get_jwt_identity()
    user = UserService.get_user(current_user_id)

    if not user or user.role != "SUPERADMIN":
        return jsonify({"msg": "Superadmin access required"}), 403

    try:
        from gefapi.utils.rate_limiting import get_current_rate_limits

        rate_limit_status = get_current_rate_limits()

        return jsonify(
            {
                "message": "Rate limiting status retrieved successfully",
                "data": rate_limit_status,
            }
        ), 200

    except Exception as e:
        app.logger.error(f"Failed to get rate limit status: {e}")
        return jsonify({"error": "Failed to retrieve rate limiting status"}), 500


@endpoints.route("/rate-limit/reset", methods=["POST"])
@jwt_required()
def reset_rate_limits():
    """
    Reset all rate limits across the system.

    **Access**: Restricted to users with `role: "SUPERADMIN"`
    **Purpose**: Clears all current rate limit counters - useful for emergency
      situations or testing

    **Request**: No request body required

    **Success Response Schema**:
    ```json
    {
      "message": "All rate limits have been reset."
    }
    ```

    **Use Cases**:
    - Emergency situations where legitimate users are being rate limited
    - Testing and development environments
    - After configuration changes to rate limiting policies
    - System maintenance and debugging

    **Behavior**:
    - Clears all rate limit counters from storage (Redis/Memory)
    - Affects all endpoints and all users/IP addresses
    - Does not disable rate limiting - new requests will start fresh counters
    - Operation is immediate and irreversible

    **Error Responses**:
    - `403 Forbidden`: User does not have SUPERADMIN privileges
    - `401 Unauthorized`: Valid JWT token required
    - `500 Internal Server Error`: Failed to reset rate limits
    """
    current_user_id = get_jwt_identity()
    user = UserService.get_user(current_user_id)

    if not user or user.role != "SUPERADMIN":
        return jsonify({"msg": "Superadmin access required"}), 403

    try:
        # For Flask-Limiter, we need to reset the storage properly
        # Check if the storage has a reset method or clear all keys
        if hasattr(limiter.storage, "reset"):
            limiter.storage.reset()
        elif hasattr(limiter.storage, "clear_all"):
            limiter.storage.clear_all()
        else:
            # Fallback: try to get all keys and clear them
            # This is storage-dependent, but for memory storage we can try this approach
            try:
                # For MemoryStorage, access the internal storage directly
                if hasattr(limiter.storage, "storage"):
                    limiter.storage.storage.clear()
                else:
                    # Alternative: recreate the limiter to clear all limits
                    limiter._storage = limiter._storage.__class__(limiter._storage_uri)
            except Exception:
                # Last resort: disable and re-enable the limiter to reset state
                was_enabled = limiter.enabled
                limiter.enabled = False
                limiter.enabled = was_enabled

        return jsonify({"message": "All rate limits have been reset."}), 200
    except Exception as e:
        app.logger.error(f"Failed to reset rate limits: {e}")
        return jsonify({"error": "Failed to reset rate limits"}), 500


@endpoints.route("/user/me/sessions", strict_slashes=False, methods=["GET"])
@jwt_required()
def get_user_sessions():
    """
    Retrieve current user's active authentication sessions.

    **Authentication**: JWT token required
    **Access**: Returns current user's own active sessions
    **Purpose**: Session management and security monitoring

    **Response Schema**:
    ```json
    {
      "data": [
        {
          "id": "session-123",
          "user_id": "user-456",
          "created_at": "2025-01-15T10:00:00Z",
          "last_accessed": "2025-01-15T14:30:00Z",
          "expires_at": "2025-01-22T10:00:00Z",
          "user_agent": "Mozilla/5.0 (Windows NT 10.0; Win64; x64) AppleWebKit/537.36",
          "ip_address": "192.168.1.100",
          "is_current": true,
          "device_info": {
            "browser": "Chrome",
            "os": "Windows",
            "device_type": "desktop"
          }
        },
        {
          "id": "session-124",
          "user_id": "user-456",
          "created_at": "2025-01-14T15:00:00Z",
          "last_accessed": "2025-01-15T12:00:00Z",
          "expires_at": "2025-01-21T15:00:00Z",
          "user_agent": "TrendsEarth-Mobile/1.0",
          "ip_address": "10.0.0.50",
          "is_current": false,
          "device_info": {
            "browser": "Mobile App",
            "os": "Android",
            "device_type": "mobile"
          }
        }
      ]
    }
    ```

    **Session Information**:
    - `id`: Unique session identifier
    - `created_at`: When session was created/login occurred
    - `last_accessed`: Last activity timestamp for this session
    - `expires_at`: When session will automatically expire
    - `user_agent`: Browser/application identifier
    - `ip_address`: IP address of the session
    - `is_current`: Whether this is the current API request's session
    - `device_info`: Parsed device and browser information

    **Use Cases**:
    - Monitor active login sessions across devices
    - Identify suspicious login activity
    - Manage multiple device access
    - Security audit and session cleanup

    **Security Features**:
    - Only shows current user's sessions (privacy protection)
    - Includes last access time for activity monitoring
    - Device fingerprinting for security analysis
    - Current session identification

    **Error Responses**:
    - `401 Unauthorized`: JWT token required
    - `500 Internal Server Error`: Failed to retrieve sessions
    """
    logger.info("[ROUTER]: Getting user sessions")
    identity = current_user

    try:
        active_sessions = RefreshTokenService.get_user_active_sessions(identity.id)
        return jsonify(data=[session.serialize() for session in active_sessions]), 200
    except Exception as e:
        logger.error("[ROUTER]: " + str(e))
        return error(status=500, detail="Generic Error")


@endpoints.route(
    "/user/me/sessions/<session_id>", strict_slashes=False, methods=["DELETE"]
)
@jwt_required()
def revoke_user_session(session_id):
    """
    Revoke a specific authentication session.

    **Authentication**: JWT token required
    **Access**: Users can only revoke their own sessions
    **Purpose**: Selective session termination for security

    **Path Parameters**:
    - `session_id`: Session identifier to revoke

    **Request**: No request body required

    **Success Response Schema**:
    ```json
    {
      "message": "Session revoked successfully"
    }
    ```

    **Revocation Process**:
    - Validates session belongs to current user
    - Invalidates the specified session token
    - Removes session from active sessions list
    - Logs revocation event for security audit

    **Use Cases**:
    - Log out from specific device while staying logged in on others
    - Security response to suspicious session activity
    - Remote device management (e.g., lost phone)
    - Granular session control

    **Security Features**:
    - Users can only revoke their own sessions (privacy protection)
    - Immediate token invalidation
    - Audit logging for security monitoring
    - No impact on other active sessions

    **Session Identification**:
    - Use `GET /user/me/sessions` to list sessions and get session IDs
    - Sessions are identified by unique session identifiers
    - Current session can be revoked (will require re-authentication)

    **Error Responses**:
    - `401 Unauthorized`: JWT token required
    - `404 Not Found`: Session not found or doesn't belong to user
    - `500 Internal Server Error`: Failed to revoke session
    """
    logger.info(f"[ROUTER]: Revoking user session {session_id}")
    identity = current_user

    try:
        # Find the session and verify it belongs to the current user
        from gefapi.models.refresh_token import RefreshToken

        session = RefreshToken.query.filter_by(
            id=session_id, user_id=identity.id
        ).first()

        if not session:
            return error(status=404, detail="Session not found")

        if RefreshTokenService.revoke_refresh_token(session.token):
            return jsonify(message="Session revoked successfully"), 200
        return error(status=500, detail="Failed to revoke session")

    except Exception as e:
        logger.error("[ROUTER]: " + str(e))
        return error(status=500, detail="Generic Error")


@endpoints.route("/user/me/sessions", strict_slashes=False, methods=["DELETE"])
@jwt_required()
def revoke_all_user_sessions():
    """
    Revoke all authentication sessions for current user (logout everywhere).

    **Authentication**: JWT token required
    **Access**: Revokes all sessions for current authenticated user
    **Purpose**: Complete logout from all devices and applications

    **Request**: No request body required

    **Success Response Schema**:
    ```json
    {
      "message": "Successfully revoked 3 sessions"
    }
    ```

    **Revocation Process**:
    - Identifies all active sessions for current user
    - Invalidates all session tokens immediately
    - Removes all sessions from active sessions list
    - Logs bulk revocation event for security audit
    - Includes current session (user will need to re-authenticate)

    **Use Cases**:
    - Emergency security response (suspected account compromise)
    - Complete logout when changing passwords
    - Privacy protection when using shared/public computers
    - Account cleanup and security hygiene

    **Security Features**:
    - Immediate invalidation of all tokens
    - Forces re-authentication on all devices
    - Comprehensive security reset
    - Audit logging with session count

    **Post-Revocation Effect**:
    - User is logged out from all devices/applications
    - All API requests with old tokens will fail
    - Fresh login required on all devices
    - New sessions will have new tokens and IDs

    **Important Notes**:
    - This action affects the current session making the request
    - User will need to re-authenticate immediately after this call
    - All mobile apps and browser sessions will require re-login
    - Consider using this for security incidents or password changes

    **Error Responses**:
    - `401 Unauthorized`: JWT token required
    - `500 Internal Server Error`: Failed to revoke sessions
    """
    logger.info("[ROUTER]: Revoking all user sessions")
    identity = current_user

    try:
        revoked_count = RefreshTokenService.revoke_all_user_tokens(identity.id)
        return jsonify(message=f"Successfully revoked {revoked_count} sessions"), 200
    except Exception as e:
        logger.error("[ROUTER]: " + str(e))
        return error(status=500, detail="Generic Error")<|MERGE_RESOLUTION|>--- conflicted
+++ resolved
@@ -2106,13 +2106,12 @@
 @endpoints.route("/user/me", strict_slashes=False, methods=["PATCH"])
 @jwt_required()
 def update_profile():
-<<<<<<< HEAD
-    """
-    Update current user's profile information.
+    """
+    Update current user's profile information and preferences.
 
     **Authentication**: JWT token required
     **Access**: Users can only update their own profile information
-    **Scope**: Updates current authenticated user's profile data
+    **Scope**: Updates current authenticated user's profile data and notification settings
 
     **Request Schema**:
     ```json
@@ -2120,6 +2119,7 @@
       "name": "John Smith",
       "country": "CA",
       "institution": "New Research Institute",
+      "email_notifications_enabled": false,
       "password": "newSecurePassword123",
       "repeatPassword": "newSecurePassword123"
     }
@@ -2129,61 +2129,32 @@
     - `name`: User's full name (string)
     - `country`: Two-letter country code (string)
     - `institution`: User's organization/institution (string)
+    - `email_notifications_enabled`: Enable/disable email notifications for execution completion (boolean)
     - `password`: New password (must include `repeatPassword`)
     - `repeatPassword`: Password confirmation (must match `password`)
 
     **Response Schema**:
-=======
-    """Update current user's profile information and preferences
-
-    **Authentication**: JWT token required
-    **Method**: PATCH
-    **Endpoint**: `/api/v1/user/me`
-
-    Updates the authenticated user's profile including basic information and
-    notification preferences. Supports both profile updates and password changes.
-
-    **Request Body (JSON)**:
-    ```json
-    {
-      "name": "Updated Name",
-      "country": "Updated Country",
-      "institution": "Updated Institution",
-      "email_notifications_enabled": false,
-      "password": "newpassword",
-      "repeatPassword": "newpassword"
-    }
-    ```
-
-    **Profile Fields**:
-    - `name` (string, optional): User's display name
-    - `country` (string, optional): User's country
-    - `institution` (string, optional): User's institution/organization
-    - `email_notifications_enabled` (boolean, optional): Enable/disable email
-      notifications for execution completion
-
-    **Password Change Fields**:
-    - `password` (string, optional): New password (requires repeatPassword)
-    - `repeatPassword` (string, optional): Confirmation of new password
-
-    **Success Response**:
->>>>>>> eba128f0
     ```json
     {
       "data": {
         "id": "user-123",
         "email": "user@example.com",
-<<<<<<< HEAD
         "name": "John Smith",
         "role": "USER",
         "country": "CA",
         "institution": "New Research Institute",
+        "email_notifications_enabled": false,
         "created_at": "2025-01-15T10:30:00Z",
         "updated_at": "2025-01-15T12:00:00Z",
         "is_active": true
       }
     }
     ```
+
+    **Email Notification Behavior**:
+    - When `email_notifications_enabled=true` (default): User receives emails when executions finish
+    - When `email_notifications_enabled=false`: No execution completion emails sent
+    - Affects notifications for FINISHED, FAILED, and CANCELLED execution states
 
     **Password Update Requirements**:
     - Both `password` and `repeatPassword` fields must be provided
@@ -2205,31 +2176,9 @@
     **Error Responses**:
     - `400 Bad Request`: Invalid data, password mismatch, or no fields to update
     - `401 Unauthorized`: JWT token required
+    - `404 Not Found`: User not found
     - `422 Unprocessable Entity`: Validation failed
     - `500 Internal Server Error`: Profile update failed
-=======
-        "name": "Updated Name",
-        "country": "Updated Country",
-        "institution": "Updated Institution",
-        "role": "USER",
-        "email_notifications_enabled": false,
-        "created_at": "2025-01-15T10:30:00Z",
-        "updated_at": "2025-01-15T11:00:00Z"
-      }
-    }
-    ```
-
-    **Email Notification Behavior**:
-    - When `email_notifications_enabled=true` (default): User receives emails when
-      executions finish
-    - When `email_notifications_enabled=false`: No execution completion emails sent
-    - Affects notifications for FINISHED, FAILED, and CANCELLED execution states
-
-    **Error Responses**:
-    - `400 Bad Request`: No valid fields provided for update or password mismatch
-    - `401 Unauthorized`: JWT token required
-    - `404 Not Found`: User not found
->>>>>>> eba128f0
     """
     logger.info("[ROUTER]: Updating profile")
     body = request.get_json()
