--- conflicted
+++ resolved
@@ -468,27 +468,6 @@
             try:
                 if not celery_app:
                     raise ImportError("Celery app not available")
-<<<<<<< HEAD
-                
-                logger.info(f"[SERVICE]: Dispatching Docker cancellation task for execution {execution.id}")
-                # Send task to build queue where Docker access is available
-                task_result = celery_app.send_task(
-                    "docker.cancel_execution", 
-                    args=[execution.id],
-                    queue="build"  # Use build queue for Docker access
-                )
-                
-                # Wait for Docker cancellation to complete with timeout
-                docker_results = task_result.get(timeout=60)  # 1 minute timeout
-                
-                # Merge Docker cancellation results
-                cancellation_results["docker_service_stopped"] = docker_results.get("docker_service_stopped", False)
-                cancellation_results["docker_container_stopped"] = docker_results.get("docker_container_stopped", False)
-                cancellation_results["errors"].extend(docker_results.get("errors", []))
-                
-                logger.info(f"[SERVICE]: Docker cancellation completed for execution {execution.id}")
-                
-=======
 
                 logger.info(
                     f"[SERVICE]: Dispatching Docker cancellation task for "
@@ -518,7 +497,6 @@
                     f"execution {execution.id}"
                 )
 
->>>>>>> 2ec406b3
             except Exception as docker_error:
                 error_msg = f"Docker cancellation task failed: {str(docker_error)}"
                 logger.error(f"[SERVICE]: {error_msg}")
