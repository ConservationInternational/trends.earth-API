"""SCRIPT SERVICE"""

import datetime
import logging
from uuid import UUID

import rollbar
from sqlalchemy import case, func

from gefapi import db
from gefapi.config import SETTINGS
from gefapi.errors import ExecutionNotFound, ScriptNotFound, ScriptStateNotValid
from gefapi.models import Execution, ExecutionLog, Script, StatusLog, User
from gefapi.services import EmailService, ScriptService, UserService, docker_run
from gefapi.utils.permissions import is_admin_or_higher

# Import celery at module level for testing
try:
    from gefapi import celery as celery_app
except ImportError:
    celery_app = None

logger = logging.getLogger()

EXECUTION_FINISHED_MAIL_CONTENT = """
<p>Thank you for using Trends.Earth. The below task has {}. More details on this task
are below: </p>
<ul>
    <li>Task name: {}</li>
    <li>Job: {}</li>
    <li>Task ID: {}</li>
    <li>Start time: {}</li>
    <li>End time: {}</li>
    <li>Status: {}</li>
</ul>
<p>For more information, and to view the results, return to QGIS and click the
"Datasets" tab in the Trends.Earth plugin window.</p>
<p>Thank you, </br>The Trends.Earth team</p>
"""


def dict_to_query(params):
    """
    Convert dictionary parameters to URL query string format.

    Args:
        params (dict): Dictionary of key-value pairs

    Returns:
        str: URL-encoded query string without leading '?'
    """
    query = ""
    for key in params:
        query += key + "=" + params.get(key) + "&"
    return query[0:-1]


def update_execution_status_with_logging(
    execution, new_status, additional_objects=None
):
    """
    Helper function to update execution status and log to status_log table.

    This function should be called whenever a script's status field changes.
    It updates the execution status and creates a single status_log entry
    AFTER the change with information about the status transition.

    Args:
        execution (Execution): The execution object to update
        new_status (str): The new status to set
        additional_objects (list, optional): Additional objects to add to the same
            transaction

    Returns:
        StatusLog: The created status log entry
    """
    logger.info(f"[SERVICE]: Updating execution {execution.id} status to {new_status}")

    # Store the old status before updating
    old_status = execution.status

    try:
        # Update the execution status first
        execution.status = new_status

        # Update end_date and progress for terminal states
        if new_status in ["FINISHED", "FAILED", "CANCELLED"]:
            execution.end_date = datetime.datetime.utcnow()
            execution.progress = 100

        # Count current executions by status AFTER making the change
        logger.info(
            "[SERVICE]: Counting executions by status for status log (after change)"
        )

        status_counts = (
            db.session.query(Execution.status, func.count(Execution.id).label("count"))
            .group_by(Execution.status)
            .all()
        )

        # Convert to dictionary for counts
        count_dict = dict(status_counts)

        # Map to the expected field names
        executions_pending = count_dict.get("PENDING", 0)
        executions_ready = count_dict.get("READY", 0)
        executions_running = count_dict.get("RUNNING", 0)
        executions_finished = count_dict.get("FINISHED", 0)
        executions_failed = count_dict.get("FAILED", 0)
        executions_cancelled = count_dict.get("CANCELLED", 0)

        logger.info(
            f"[SERVICE]: Status counts AFTER change - "
            f"Pending: {executions_pending}, Ready: {executions_ready}, "
            f"Running: {executions_running}, "
            f"Finished: {executions_finished}, "
            f"Failed: {executions_failed}, "
            f"Cancelled: {executions_cancelled}"
        )

        # Create status log entry for the transition
        status_log = StatusLog(
            executions_pending=executions_pending,
            executions_ready=executions_ready,
            executions_running=executions_running,
            executions_finished=executions_finished,
            executions_failed=executions_failed,
            executions_cancelled=executions_cancelled,
            status_from=old_status,
            status_to=new_status,
            execution_id=str(execution.id),
        )

        # Save execution and status log
        db.session.add(execution)
        db.session.add(status_log)

        # Add any additional objects to the same transaction
        if additional_objects:
            for obj in additional_objects:
                db.session.add(obj)

        db.session.commit()

        logger.info(
            f"[SERVICE]: Status log created with ID {status_log.id} for execution "
            f"{execution.id} status change {old_status} -> {new_status}"
        )

        return status_log

    except Exception as error:
        logger.error(
            f"[SERVICE]: Error updating execution status with logging: {error}"
        )
        db.session.rollback()
        rollbar.report_exc_info()
        raise error


class ExecutionService:
<<<<<<< HEAD
    """
    Service class for managing execution lifecycle and operations.

    This service handles all execution-related operations including:
    - Creating new executions from script templates
    - Querying and filtering executions with permissions
    - Updating execution status with automatic status logging
    - Cancelling running executions and associated resources
    - Managing execution logs and monitoring

    All status updates use the centralized status tracking system to maintain
    an audit trail of execution state changes.
    """
=======
    """EXECUTION SERVICE"""

    @staticmethod
    def _build_execution_environment(user, execution_id):
        """
        Build environment variables for script execution container.

        Args:
            user: User model instance executing the script
            execution_id: ID of the execution

        Returns:
            dict: Environment variables to pass to the container
        """
        # Start with base environment variables
        environment = SETTINGS.get("environment", {}).copy()
        environment["EXECUTION_ID"] = execution_id

        # Add GEE authentication based on user's credential type
        if user and user.has_gee_credentials():
            if user.gee_credentials_type == "oauth":
                # Add OAuth credentials for GEE authentication
                logger.info(
                    f"Adding OAuth credentials for user {user.email} "
                    f"execution {execution_id}"
                )

                access_token, refresh_token = user.get_gee_oauth_credentials()
                if access_token and refresh_token:
                    environment.update(
                        {
                            "GEE_OAUTH_ACCESS_TOKEN": access_token,
                            "GEE_OAUTH_REFRESH_TOKEN": refresh_token,
                            "GOOGLE_OAUTH_CLIENT_ID": environment.get(
                                "GOOGLE_OAUTH_CLIENT_ID"
                            ),
                            "GOOGLE_OAUTH_CLIENT_SECRET": environment.get(
                                "GOOGLE_OAUTH_CLIENT_SECRET"
                            ),
                            "GOOGLE_OAUTH_TOKEN_URI": environment.get(
                                "GOOGLE_OAUTH_TOKEN_URI"
                            ),
                        }
                    )
                    logger.info(
                        f"OAuth environment variables added for user {user.email}"
                    )
                else:
                    logger.warning(
                        f"User {user.email} has OAuth credential type "
                        "but missing tokens"
                    )

            elif user.gee_credentials_type == "service_account":
                # Add user's service account credentials
                logger.info(
                    f"Adding user service account credentials for user "
                    f"{user.email} execution {execution_id}"
                )

                service_account_data = user.get_gee_service_account()
                if service_account_data:
                    import base64
                    import json

                    # Encode service account as base64 for container
                    service_account_json = json.dumps(service_account_data)
                    service_account_b64 = base64.b64encode(
                        service_account_json.encode()
                    ).decode()
                    environment["EE_SERVICE_ACCOUNT_JSON"] = service_account_b64
                    logger.info(
                        f"User service account credentials added for user {user.email}"
                    )
                else:
                    logger.warning(
                        f"User {user.email} has service account credential type "
                        "but missing data"
                    )

        # If no user credentials, fall back to default service account (if configured)
        if not user or not user.has_gee_credentials():
            if environment.get("EE_SERVICE_ACCOUNT_JSON"):
                logger.info(
                    f"Using default service account for execution {execution_id}"
                )
            else:
                logger.warning(
                    f"No GEE credentials available for execution {execution_id}"
                )

        return environment

    """Execution Class"""
>>>>>>> 1ca5cf6b

    @staticmethod
    def get_executions(
        user,
        target_user_id=None,
        updated_at=None,
        status=None,
        page=1,
        per_page=2000,
        paginate=True,
        filter_param=None,
        sort=None,
    ):
        """
        Retrieve executions with filtering, pagination, and permission controls.

        Args:
            user: User object for permission checking
            target_user_id (str, optional): Filter by specific user ID (admin only)
            updated_at (datetime, optional): Filter by start date
            status (str, optional): Filter by execution status
            page (int): Page number for pagination (default: 1)
            per_page (int): Results per page (default: 2000, max: 2000)
            paginate (bool): Whether to apply pagination (default: True)
            filter_param (str, optional): SQL-style filter expressions
            sort (str, optional): SQL-style sort expressions

        Returns:
            tuple: (executions list, total count)

        Raises:
            Exception: If pagination parameters are invalid or filter permissions denied
        """
        logger.info("[SERVICE]: Getting executions")
        logger.info("[DB]: QUERY")

        # Validate pagination parameters only when pagination is requested
        if paginate:
            if page < 1:
                raise Exception("Page must be greater than 0")
            if per_page < 1:
                raise Exception("Per page must be greater than 0")

        query = db.session.query(Execution)

        # Apply user filters
        if is_admin_or_higher(user):
            if target_user_id:
                try:
                    # If target_user_id is already a UUID object, use it directly
                    if isinstance(target_user_id, UUID):
                        validated_user_id = target_user_id
                    else:
                        validated_user_id = UUID(target_user_id, version=4)
                except Exception as error:
                    rollbar.report_exc_info()
                    raise error
                query = query.filter(Execution.user_id == validated_user_id)
            # For admin, no additional user filter needed
        else:
            # For non-admin users, only show their own executions
            query = query.filter(Execution.user_id == user.id)

        # Apply other filters
        if status:
            query = query.filter(func.lower(Execution.status) == status.lower())
        if updated_at:
            # Filter by start_date since that's when executions begin
            # and is more reliable than end_date for ongoing executions
            query = query.filter(Execution.start_date >= updated_at)

        # Apply SQL-style filter_param if present
        if filter_param:
            import re

            from sqlalchemy import and_

            filter_clauses = []
            join_scripts = False
            join_users = False
            for expr in filter_param.split(","):
                expr = expr.strip()
                m = re.match(
                    r"(\w+)\s*(=|!=|>=|<=|>|<| like )\s*(.+)", expr, re.IGNORECASE
                )
                if m:
                    field, op, value = m.groups()
                    field = field.strip().lower()
                    op = op.strip().lower()
                    value = value.strip().strip("'\"")

                    if field == "script_name":
                        join_scripts = True
                        col = Script.name
                    elif field == "user_name":
                        if not is_admin_or_higher(user):
                            raise Exception(
                                "Only admin or superadmin users can filter by user_name"
                            )
                        join_users = True
                        col = User.name
                    elif field == "user_email":
                        if not is_admin_or_higher(user):
                            raise Exception(
                                "Only admin or superadmin users can "
                                "filter by user_email"
                            )
                        join_users = True
                        col = User.email
                    else:
                        col = getattr(Execution, field, None)
                    if col is not None:
                        # Check if this is a string column for case-insensitive compare
                        is_string_col = (
                            field in ["script_name", "user_name", "user_email"]
                            or (
                                hasattr(col.type, "python_type")
                                and isinstance(col.type.python_type, type)
                                and issubclass(col.type.python_type, str)
                            )
                            or str(col.type)
                            .upper()
                            .startswith(("VARCHAR", "TEXT", "STRING"))
                        )

                        if op == "=":
                            if is_string_col:
                                filter_clauses.append(func.lower(col) == value.lower())
                            else:
                                filter_clauses.append(col == value)
                        elif op == "!=":
                            if is_string_col:
                                filter_clauses.append(func.lower(col) != value.lower())
                            else:
                                filter_clauses.append(col != value)
                        elif op == ">":
                            filter_clauses.append(col > value)
                        elif op == "<":
                            filter_clauses.append(col < value)
                        elif op == ">=":
                            filter_clauses.append(col >= value)
                        elif op == "<=":
                            filter_clauses.append(col <= value)
                        elif op == "like":
                            filter_clauses.append(col.ilike(value))
            # Join with script and user tables if needed due to filtering on
            # fields not in executions table
            if join_scripts:
                query = query.join(Script, Execution.script_id == Script.id)
            if join_users:
                query = query.join(User, Execution.user_id == User.id)
            if filter_clauses:
                query = query.filter(and_(*filter_clauses))

        # Apply SQL-style sorting if present
        if sort:
            from sqlalchemy import asc, desc

            for sort_expr in sort.split(","):
                sort_expr = sort_expr.strip()
                if not sort_expr:
                    continue
                parts = sort_expr.split()
                field = parts[0].lower()
                direction = parts[1].lower() if len(parts) > 1 else "asc"
                col = getattr(Execution, field, None)
                if col is not None:
                    if direction == "desc":
                        query = query.order_by(desc(col))
                    else:
                        query = query.order_by(asc(col))
                elif field == "duration":
                    duration_expr = case(
                        (
                            Execution.end_date.isnot(None),
                            func.extract(
                                "epoch", Execution.end_date - Execution.start_date
                            ),
                        ),
                        else_=func.extract("epoch", func.now() - Execution.start_date),
                    )
                    if direction == "desc":
                        query = query.order_by(duration_expr.desc())
                    else:
                        query = query.order_by(duration_expr.asc())
                elif field == "script_name":
                    if direction == "desc":
                        query = query.join(
                            Script, Execution.script_id == Script.id
                        ).order_by(Script.name.desc())
                    else:
                        query = query.join(
                            Script, Execution.script_id == Script.id
                        ).order_by(Script.name.asc())
                elif field == "user_email":
                    if not is_admin_or_higher(user):
                        raise Exception(
                            "Only admin or superadmin users can sort by user_email"
                        )
                    if direction == "desc":
                        query = query.join(User, Execution.user_id == User.id).order_by(
                            User.email.desc()
                        )
                    else:
                        query = query.join(User, Execution.user_id == User.id).order_by(
                            User.email.asc()
                        )
                elif field == "user_name":
                    if not is_admin_or_higher(user):
                        raise Exception(
                            "Only admin or superadmin users can sort by user_name"
                        )
                    if direction == "desc":
                        query = query.join(User, Execution.user_id == User.id).order_by(
                            User.name.desc()
                        )
                    else:
                        query = query.join(User, Execution.user_id == User.id).order_by(
                            User.name.asc()
                        )
        else:
            # Default to sorting by end_date for backwards compatibility
            query = query.order_by(Execution.end_date.desc())

        if paginate:
            total = query.count()
            executions = query.offset((page - 1) * per_page).limit(per_page).all()
        else:
            # Apply a reasonable default limit when pagination is not requested
            # to prevent timeouts with users who have large numbers of executions
            default_limit = 1000
            logger.warning(
                f"[SERVICE]: No pagination requested, applying default "
                f"limit of {default_limit} executions"
            )
            executions = query.limit(default_limit).all()
            total = len(executions)
            # If we hit the limit, log a warning that there may be more results
            if len(executions) == default_limit:
                logger.warning(
                    f"[SERVICE]: Retrieved {default_limit} executions (limit reached). "
                    "Consider using pagination for complete results."
                )

        return executions, total

    @staticmethod
    def create_execution(script_id, params, user):
        """
        Create a new execution from a script template.

        Args:
            script_id (str): UUID of the script to execute
            params (dict): Execution parameters and configuration
            user: User object creating the execution

        Returns:
            Execution: Created execution object

        Raises:
            ScriptNotFound: If script doesn't exist
            ScriptStateNotValid: If script is not in SUCCESS state
        """
        logger.info("[SERVICE]: Creating execution")
        script = ScriptService.get_script(script_id, user)
        if not script:
            raise ScriptNotFound(
                message="Script with id " + script_id + " does not exist"
            )
        if script.status != "SUCCESS":
            raise ScriptStateNotValid(
                message="Script with id " + script_id + " is not BUILT"
            )
        execution = Execution(script_id=script.id, params=params, user_id=user.id)
        try:
            logger.info("[DB]: ADD")
            db.session.add(execution)
            db.session.commit()
        except Exception as error:
            rollbar.report_exc_info()
            raise error

        try:
            environment = ExecutionService._build_execution_environment(
                user, execution.id
            )
            docker_run.delay(execution.id, script.slug, environment, params)
        except Exception as e:
            rollbar.report_exc_info()
            raise e
        return execution

    @staticmethod
    def get_execution(execution_id, user="fromservice"):
        """
        Retrieve a single execution by ID with permission checking.

        Args:
            execution_id (str|UUID): UUID of the execution to retrieve
            user (User|str): User object for permission checking, or "fromservice"
                           for internal service calls

        Returns:
            Execution: The requested execution object

        Raises:
            ExecutionNotFound: If execution doesn't exist or user lacks permission
        """
        logger.info(f"[SERVICE]: Getting execution {execution_id}")
        logger.info("[DB]: QUERY")
        # user = 'from service' just in case the requests comes from the service
        if user == "fromservice" or is_admin_or_higher(user):
            try:
                # If execution_id is already a UUID object, use it directly
                if isinstance(execution_id, UUID):
                    execution = Execution.query.filter_by(id=execution_id).first()
                else:
                    UUID(execution_id, version=4)
                    execution = Execution.query.filter_by(id=execution_id).first()
            except Exception as error:
                rollbar.report_exc_info()
                raise error
        else:
            try:
                # If execution_id is already a UUID object, use it directly
                if isinstance(execution_id, UUID):
                    execution = (
                        db.session.query(Execution)
                        .filter(Execution.id == execution_id)
                        .filter(Execution.user_id == user.id)
                        .first()
                    )
                else:
                    UUID(execution_id, version=4)
                    execution = (
                        db.session.query(Execution)
                        .filter(Execution.id == execution_id)
                        .filter(Execution.user_id == user.id)
                        .first()
                    )
            except Exception as error:
                rollbar.report_exc_info()
                raise error
        if not execution:
            raise ExecutionNotFound(message="Ticket Not Found")
        return execution

    @staticmethod
    def update_execution(execution, execution_id):
        """
        Update execution properties including status, progress, and results.

        Updates an execution's status, progress, or results. For terminal status
        updates (FINISHED, FAILED, CANCELLED), automatically sends email
        notifications to users who have email notifications enabled.

        When status is updated, this method uses the centralized status tracking
        system to automatically create status log entries and send notification
        emails for terminal states.

        Args:
            execution (dict): Dictionary containing fields to update:
                - status (str, optional): New execution status
                - progress (int, optional): Execution progress percentage
                - results (dict, optional): Execution results data
            execution_id (str): UUID of the execution to update

        Returns:
            Execution: Updated execution object

        Raises:
            ExecutionNotFound: If execution with given ID doesn't exist
            Exception: If no valid fields provided for update

        Notes:
            - Email notifications are sent only for terminal states when user
              has email_notifications_enabled=True
            - Status updates trigger status logging via helper function
            - Email failures don't prevent execution status updates
        """
        logger.info("[SERVICE]: Updating execution")
        status = execution.get("status", None)
        progress = execution.get("progress", None)
        results = execution.get("results", None)
        if status is None and progress is None and results is None:
            raise Exception
        execution = ExecutionService.get_execution(execution_id=execution_id)
        if not execution:
            raise ExecutionNotFound(
                message="Execution with id " + execution_id + " does not exist"
            )

        # Update progress and results first (regardless of status update)
        if progress is not None:
            execution.progress = progress
        if results is not None:
            execution.results = results

        # Use the new helper function for status updates
        if status is not None:
            # Update status with logging
            update_execution_status_with_logging(execution, status)

            # Send notification email for terminal states
            if status in ["FINISHED", "FAILED", "CANCELLED"]:
                user = UserService.get_user(str(execution.user_id))
                script = ScriptService.get_script(str(execution.script_id))

                # Check if user has email notifications enabled
                if user.email_notifications_enabled:
                    try:
                        EmailService.send_html_email(
                            recipients=[user.email],
                            html=EXECUTION_FINISHED_MAIL_CONTENT.format(
                                status,
                                execution.params.get("task_name"),
                                script.name,
                                str(execution.id),
                                execution.start_date,
                                execution.end_date or datetime.datetime.utcnow(),
                                status,
                            ),
                            subject="[trends.earth] Execution finished",
                        )
                    except Exception:
                        rollbar.report_exc_info()
                        logger.info("Failed to send email - check email service")
                else:
                    logger.info(
                        f"Email notification skipped for user {user.email} - "
                        "notifications disabled"
                    )

        else:
            # For non-status updates, need to commit the progress/results changes
            try:
                logger.info("[DB]: ADD")
                db.session.add(execution)
                db.session.commit()
            except Exception as error:
                rollbar.report_exc_info()
                raise error

        return execution

    @staticmethod
    def create_execution_log(log, execution_id):
        """
        Create a new log entry for an execution.

        Args:
            log (dict): Log entry data containing 'text' and 'level' fields
            execution_id (str): UUID of the execution to log for

        Returns:
            ExecutionLog: Created log entry object

        Raises:
            Exception: If required fields missing
            ExecutionNotFound: If execution doesn't exist
        """
        logger.info("[SERVICE]: Creating execution log")
        text = log.get("text", None)
        level = log.get("level", None)
        if text is None or level is None:
            raise Exception
        execution = ExecutionService.get_execution(execution_id=execution_id)
        if not execution:
            raise ExecutionNotFound(
                message="Execution with id " + execution_id + " does not exist"
            )
        execution_log = ExecutionLog(text=text, level=level, execution_id=execution.id)
        try:
            logger.info("[DB]: ADD")
            db.session.add(execution_log)
            db.session.commit()
        except Exception as error:
            rollbar.report_exc_info()
            raise error
        return execution_log

    @staticmethod
    def get_execution_logs(execution_id, start_date, last_id):
        """
        Retrieve execution logs with optional filtering.

        Args:
            execution_id (str): UUID of the execution
            start_date (datetime, optional): Filter logs after this date
            last_id (int, optional): Filter logs after this log ID

        Returns:
            list: List of ExecutionLog objects

        Raises:
            ExecutionNotFound: If execution doesn't exist
        """
        logger.info(f"[SERVICE]: Getting execution logs of execution {execution_id}: ")
        logger.info("[DB]: QUERY")
        try:
            execution = ExecutionService.get_execution(execution_id=execution_id)
        except Exception as error:
            rollbar.report_exc_info()
            raise error
        if not execution:
            raise ExecutionNotFound(
                message="Execution with id " + execution_id + " does not exist"
            )

        if start_date:
            logger.debug(start_date)
            return (
                ExecutionLog.query.filter(
                    ExecutionLog.execution_id == execution.id,
                    ExecutionLog.register_date > start_date,
                )
                .order_by(ExecutionLog.register_date)
                .all()
            )
        if last_id:
            return (
                ExecutionLog.query.filter(
                    ExecutionLog.execution_id == execution.id, ExecutionLog.id > last_id
                )
                .order_by(ExecutionLog.register_date)
                .all()
            )
        return execution.logs

    @staticmethod
    def cancel_execution(execution_id):
        """
        Cancel an execution and any associated Google Earth Engine tasks.

        This method performs a comprehensive cancellation process:
        1. Stops Docker containers/services via Celery task
        2. Cancels any Google Earth Engine tasks found in execution logs
        3. Updates execution status to CANCELLED with detailed logging
        4. Creates status log entries for the transition

        Args:
            execution_id (str): UUID of the execution to cancel

        Returns:
            dict: Cancellation results including execution data and detailed
                  cancellation information for Docker and GEE resources

        Raises:
            ExecutionNotFound: If execution doesn't exist
            Exception: If execution is already in terminal state or other errors
        """
        logger.info(f"[SERVICE]: Canceling execution {execution_id}")

        from gefapi.services.gee_service import GEEService

        try:
            # Get the execution
            execution = ExecutionService.get_execution(execution_id=execution_id)
            if not execution:
                raise ExecutionNotFound(
                    message="Execution with id " + execution_id + " does not exist"
                )

            # Check if execution is in a cancellable state
            if execution.status in ["FINISHED", "FAILED", "CANCELLED"]:
                raise Exception(f"Cannot cancel execution in {execution.status} state")

            cancellation_results = {
                "execution_id": execution.id,
                "previous_status": execution.status,
                "docker_service_stopped": False,
                "docker_container_stopped": False,
                "gee_tasks_cancelled": [],
                "errors": [],
            }

            # 1. Stop Docker service/container using Celery task
            try:
                if not celery_app:
                    raise ImportError("Celery app not available")

                logger.info(
                    f"[SERVICE]: Dispatching Docker cancellation task for "
                    f"execution {execution.id}"
                )
                # Send task to build queue where Docker access is available
                task_result = celery_app.send_task(
                    "docker.cancel_execution",
                    args=[execution.id],
                    queue="build",  # Use build queue for Docker access
                )

                # Wait for Docker cancellation to complete with timeout
                docker_results = task_result.get(timeout=60)  # 1 minute timeout

                # Merge Docker cancellation results
                cancellation_results["docker_service_stopped"] = docker_results.get(
                    "docker_service_stopped", False
                )
                cancellation_results["docker_container_stopped"] = docker_results.get(
                    "docker_container_stopped", False
                )
                cancellation_results["errors"].extend(docker_results.get("errors", []))

                logger.info(
                    f"[SERVICE]: Docker cancellation completed for "
                    f"execution {execution.id}"
                )

            except Exception as docker_error:
                error_msg = f"Docker cancellation task failed: {str(docker_error)}"
                logger.error(f"[SERVICE]: {error_msg}")
                cancellation_results["errors"].append(error_msg)
                rollbar.report_exc_info()

            # 2. Get execution logs to scan for GEE task IDs
            try:
                logs = (
                    ExecutionLog.query.filter(ExecutionLog.execution_id == execution.id)
                    .order_by(ExecutionLog.register_date)
                    .all()
                )
                log_texts = [log.text for log in logs if log.text]

                if log_texts:
                    logger.info(
                        f"[SERVICE]: Scanning {len(log_texts)} log entries for "
                        f"GEE task IDs"
                    )
                    gee_results = GEEService.cancel_gee_tasks_from_execution(log_texts)
                    cancellation_results["gee_tasks_cancelled"] = gee_results

                    # Log GEE cancellation results with better error categorization
                    for gee_result in gee_results:
                        if gee_result["success"]:
                            logger.info(
                                f"[SERVICE]: Successfully cancelled GEE task "
                                f"{gee_result['task_id']}"
                            )
                        else:
                            # Categorize error types for better logging
                            error_msg = gee_result.get("error", "Unknown error")
                            if "permission" in error_msg.lower():
                                logger.warning(
                                    f"[SERVICE]: Permission denied for GEE task "
                                    f"{gee_result['task_id']} - service account may "
                                    "lack earthengine.operations.get/cancel "
                                    "permissions"
                                )
                                # Don't add permission errors to main
                                # error list to avoid noise
                            else:
                                # Add all other errors (including "not found")
                                # to errors list
                                if "not found" in error_msg.lower():
                                    logger.info(
                                        f"[SERVICE]: GEE task {gee_result['task_id']} "
                                        f"not found - may have already completed"
                                    )
                                else:
                                    logger.warning(
                                        f"[SERVICE]: Failed to cancel GEE task "
                                        f"{gee_result['task_id']}: {error_msg}"
                                    )
                                cancellation_results["errors"].append(
                                    f"GEE task {gee_result['task_id']}: {error_msg}"
                                )
                else:
                    logger.info("[SERVICE]: No logs found to scan for GEE task IDs")
            except Exception as gee_error:
                logger.error(
                    f"[SERVICE]: Error processing GEE task cancellation: {gee_error}"
                )
                cancellation_results["errors"].append(
                    f"GEE task cancellation error: {str(gee_error)}"
                )
                rollbar.report_exc_info()

            # 3. Update execution status to CANCELLED using helper function
            try:
                # Add cancellation log entry
                cancellation_summary = []
                if cancellation_results["docker_service_stopped"]:
                    cancellation_summary.append("Docker service stopped")
                if cancellation_results["docker_container_stopped"]:
                    cancellation_summary.append("Docker container stopped")
                if cancellation_results["gee_tasks_cancelled"]:
                    successful_cancellations = len(
                        [
                            r
                            for r in cancellation_results["gee_tasks_cancelled"]
                            if r["success"]
                        ]
                    )
                    cancellation_summary.append(
                        f"{successful_cancellations}/"
                        f"{len(cancellation_results['gee_tasks_cancelled'])} "
                        f"GEE tasks cancelled"
                    )

                summary_text = (
                    "; ".join(cancellation_summary)
                    if cancellation_summary
                    else "No active resources found to cancel."
                )
                log_text = f"Execution cancelled by user. {summary_text}"
                if cancellation_results["errors"]:
                    error_text = "; ".join(cancellation_results["errors"][:3])
                    log_text += f" Errors: {error_text}"  # Limit error details

                cancellation_log = ExecutionLog(
                    text=log_text, level="INFO", execution_id=execution.id
                )

                # Use the helper function to update status and create status logs
                # Include the cancellation log in the same transaction
                update_execution_status_with_logging(
                    execution, "CANCELLED", additional_objects=[cancellation_log]
                )

                logger.info(
                    f"[SERVICE]: Successfully cancelled execution {execution.id}"
                )

            except Exception as db_error:
                logger.error(
                    f"[SERVICE]: Failed to update execution status: {db_error}"
                )
                rollbar.report_exc_info()
                raise db_error

            return {
                "execution": execution.serialize(),
                "cancellation_details": cancellation_results,
            }

        except Exception as error:
            logger.error(
                f"[SERVICE]: Error cancelling execution {execution_id}: {error}"
            )
            rollbar.report_exc_info()
            raise error<|MERGE_RESOLUTION|>--- conflicted
+++ resolved
@@ -160,7 +160,6 @@
 
 
 class ExecutionService:
-<<<<<<< HEAD
     """
     Service class for managing execution lifecycle and operations.
 
@@ -174,8 +173,6 @@
     All status updates use the centralized status tracking system to maintain
     an audit trail of execution state changes.
     """
-=======
-    """EXECUTION SERVICE"""
 
     @staticmethod
     def _build_execution_environment(user, execution_id):
@@ -269,7 +266,6 @@
         return environment
 
     """Execution Class"""
->>>>>>> 1ca5cf6b
 
     @staticmethod
     def get_executions(
