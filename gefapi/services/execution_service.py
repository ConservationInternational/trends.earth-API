"""SCRIPT SERVICE"""

import datetime
import logging
from uuid import UUID

import rollbar
from sqlalchemy import case, func

from gefapi import db
from gefapi.config import SETTINGS
from gefapi.errors import ExecutionNotFound, ScriptNotFound, ScriptStateNotValid
from gefapi.models import Execution, ExecutionLog, Script, StatusLog, User
from gefapi.services import EmailService, ScriptService, UserService, docker_run
from gefapi.utils.permissions import is_admin_or_higher

# Import celery at module level for testing
try:
    from gefapi import celery as celery_app
except ImportError:
    celery_app = None

logger = logging.getLogger()

EXECUTION_FINISHED_MAIL_CONTENT = """
<p>Thank you for using Trends.Earth. The below task has {}. More details on this task
are below: </p>
<ul>
    <li>Task name: {}</li>
    <li>Job: {}</li>
    <li>Task ID: {}</li>
    <li>Start time: {}</li>
    <li>End time: {}</li>
    <li>Status: {}</li>
</ul>
<p>For more information, and to view the results, return to QGIS and click the
"Datasets" tab in the Trends.Earth plugin window.</p>
<p>Thank you, </br>The Trends.Earth team</p>
"""


def dict_to_query(params):
    """
    Convert dictionary parameters to URL query string format.

    Args:
        params (dict): Dictionary of key-value pairs

    Returns:
        str: URL-encoded query string without leading '?'
    """
    query = ""
    for key in params:
        query += key + "=" + params.get(key) + "&"
    return query[0:-1]


def update_execution_status_with_logging(
    execution, new_status, additional_objects=None
):
    """
    Helper function to update execution status and log to status_log table.

    This function should be called whenever a script's status field changes.
    It updates the execution status and creates a single status_log entry
    AFTER the change with information about the status transition.

    Args:
        execution (Execution): The execution object to update
        new_status (str): The new status to set
        additional_objects (list, optional): Additional objects to add to the same
            transaction

    Returns:
        StatusLog: The created status log entry
    """
    logger.info(f"[SERVICE]: Updating execution {execution.id} status to {new_status}")

    # Store the old status before updating
    old_status = execution.status

    try:
        # Update the execution status first
        execution.status = new_status

        # Update end_date and progress for terminal states
        if new_status in ["FINISHED", "FAILED", "CANCELLED"]:
            execution.end_date = datetime.datetime.utcnow()
            execution.progress = 100

        # Count current executions by status AFTER making the change
        logger.info(
            "[SERVICE]: Counting executions by status for status log (after change)"
        )

        status_counts = (
            db.session.query(Execution.status, func.count(Execution.id).label("count"))
            .group_by(Execution.status)
            .all()
        )

        # Convert to dictionary for counts
        count_dict = dict(status_counts)

        # Map to the expected field names
        executions_pending = count_dict.get("PENDING", 0)
        executions_ready = count_dict.get("READY", 0)
        executions_running = count_dict.get("RUNNING", 0)
        executions_finished = count_dict.get("FINISHED", 0)
        executions_failed = count_dict.get("FAILED", 0)
        executions_cancelled = count_dict.get("CANCELLED", 0)

        logger.info(
            f"[SERVICE]: Status counts AFTER change - "
            f"Pending: {executions_pending}, Ready: {executions_ready}, "
            f"Running: {executions_running}, "
            f"Finished: {executions_finished}, "
            f"Failed: {executions_failed}, "
            f"Cancelled: {executions_cancelled}"
        )

        # Create status log entry for the transition
        status_log = StatusLog(
            executions_pending=executions_pending,
            executions_ready=executions_ready,
            executions_running=executions_running,
            executions_finished=executions_finished,
            executions_failed=executions_failed,
            executions_cancelled=executions_cancelled,
            status_from=old_status,
            status_to=new_status,
            execution_id=str(execution.id),
        )

        # Save execution and status log
        db.session.add(execution)
        db.session.add(status_log)

        # Add any additional objects to the same transaction
        if additional_objects:
            for obj in additional_objects:
                db.session.add(obj)

        db.session.commit()

        logger.info(
            f"[SERVICE]: Status log created with ID {status_log.id} for execution "
            f"{execution.id} status change {old_status} -> {new_status}"
        )

        return status_log

    except Exception as error:
        logger.error(
            f"[SERVICE]: Error updating execution status with logging: {error}"
        )
        db.session.rollback()
        rollbar.report_exc_info()
        raise error


class ExecutionService:
    """
    Service class for managing execution lifecycle and operations.

    This service handles all execution-related operations including:
    - Creating new executions from script templates
    - Querying and filtering executions with permissions
    - Updating execution status with automatic status logging
    - Cancelling running executions and associated resources
    - Managing execution logs and monitoring

    All status updates use the centralized status tracking system to maintain
    an audit trail of execution state changes.
    """

    @staticmethod
    def get_executions(
        user,
        target_user_id=None,
        updated_at=None,
        status=None,
        page=1,
        per_page=2000,
        paginate=True,
        filter_param=None,
        sort=None,
    ):
        """
        Retrieve executions with filtering, pagination, and permission controls.

        Args:
            user: User object for permission checking
            target_user_id (str, optional): Filter by specific user ID (admin only)
            updated_at (datetime, optional): Filter by start date
            status (str, optional): Filter by execution status
            page (int): Page number for pagination (default: 1)
            per_page (int): Results per page (default: 2000, max: 2000)
            paginate (bool): Whether to apply pagination (default: True)
            filter_param (str, optional): SQL-style filter expressions
            sort (str, optional): SQL-style sort expressions

        Returns:
            tuple: (executions list, total count)

        Raises:
            Exception: If pagination parameters are invalid or filter permissions denied
        """
        logger.info("[SERVICE]: Getting executions")
        logger.info("[DB]: QUERY")

        # Validate pagination parameters only when pagination is requested
        if paginate:
            if page < 1:
                raise Exception("Page must be greater than 0")
            if per_page < 1:
                raise Exception("Per page must be greater than 0")

        query = db.session.query(Execution)

        # Apply user filters
        if is_admin_or_higher(user):
            if target_user_id:
                try:
                    # If target_user_id is already a UUID object, use it directly
                    if isinstance(target_user_id, UUID):
                        validated_user_id = target_user_id
                    else:
                        validated_user_id = UUID(target_user_id, version=4)
                except Exception as error:
                    rollbar.report_exc_info()
                    raise error
                query = query.filter(Execution.user_id == validated_user_id)
            # For admin, no additional user filter needed
        else:
            # For non-admin users, only show their own executions
            query = query.filter(Execution.user_id == user.id)

        # Apply other filters
        if status:
            query = query.filter(func.lower(Execution.status) == status.lower())
        if updated_at:
            # Filter by start_date since that's when executions begin
            # and is more reliable than end_date for ongoing executions
            query = query.filter(Execution.start_date >= updated_at)

        # Apply SQL-style filter_param if present
        if filter_param:
            import re

            from sqlalchemy import and_

            filter_clauses = []
            join_scripts = False
            join_users = False
            for expr in filter_param.split(","):
                expr = expr.strip()
                m = re.match(
                    r"(\w+)\s*(=|!=|>=|<=|>|<| like )\s*(.+)", expr, re.IGNORECASE
                )
                if m:
                    field, op, value = m.groups()
                    field = field.strip().lower()
                    op = op.strip().lower()
                    value = value.strip().strip("'\"")

                    if field == "script_name":
                        join_scripts = True
                        col = Script.name
                    elif field == "user_name":
                        if not is_admin_or_higher(user):
                            raise Exception(
                                "Only admin or superadmin users can filter by user_name"
                            )
                        join_users = True
                        col = User.name
                    elif field == "user_email":
                        if not is_admin_or_higher(user):
                            raise Exception(
                                "Only admin or superadmin users can "
                                "filter by user_email"
                            )
                        join_users = True
                        col = User.email
                    else:
                        col = getattr(Execution, field, None)
                    if col is not None:
                        # Check if this is a string column for case-insensitive compare
                        is_string_col = (
                            field in ["script_name", "user_name", "user_email"]
                            or (
                                hasattr(col.type, "python_type")
                                and isinstance(col.type.python_type, type)
                                and issubclass(col.type.python_type, str)
                            )
                            or str(col.type)
                            .upper()
                            .startswith(("VARCHAR", "TEXT", "STRING"))
                        )

                        if op == "=":
                            if is_string_col:
                                filter_clauses.append(func.lower(col) == value.lower())
                            else:
                                filter_clauses.append(col == value)
                        elif op == "!=":
                            if is_string_col:
                                filter_clauses.append(func.lower(col) != value.lower())
                            else:
                                filter_clauses.append(col != value)
                        elif op == ">":
                            filter_clauses.append(col > value)
                        elif op == "<":
                            filter_clauses.append(col < value)
                        elif op == ">=":
                            filter_clauses.append(col >= value)
                        elif op == "<=":
                            filter_clauses.append(col <= value)
                        elif op == "like":
                            filter_clauses.append(col.ilike(value))
            # Join with script and user tables if needed due to filtering on
            # fields not in executions table
            if join_scripts:
                query = query.join(Script, Execution.script_id == Script.id)
            if join_users:
                query = query.join(User, Execution.user_id == User.id)
            if filter_clauses:
                query = query.filter(and_(*filter_clauses))

        # Apply SQL-style sorting if present
        if sort:
            from sqlalchemy import asc, desc

            for sort_expr in sort.split(","):
                sort_expr = sort_expr.strip()
                if not sort_expr:
                    continue
                parts = sort_expr.split()
                field = parts[0].lower()
                direction = parts[1].lower() if len(parts) > 1 else "asc"
                col = getattr(Execution, field, None)
                if col is not None:
                    if direction == "desc":
                        query = query.order_by(desc(col))
                    else:
                        query = query.order_by(asc(col))
                elif field == "duration":
                    duration_expr = case(
                        (
                            Execution.end_date.isnot(None),
                            func.extract(
                                "epoch", Execution.end_date - Execution.start_date
                            ),
                        ),
                        else_=func.extract("epoch", func.now() - Execution.start_date),
                    )
                    if direction == "desc":
                        query = query.order_by(duration_expr.desc())
                    else:
                        query = query.order_by(duration_expr.asc())
                elif field == "script_name":
                    if direction == "desc":
                        query = query.join(
                            Script, Execution.script_id == Script.id
                        ).order_by(Script.name.desc())
                    else:
                        query = query.join(
                            Script, Execution.script_id == Script.id
                        ).order_by(Script.name.asc())
                elif field == "user_email":
                    if not is_admin_or_higher(user):
                        raise Exception(
                            "Only admin or superadmin users can sort by user_email"
                        )
                    if direction == "desc":
                        query = query.join(User, Execution.user_id == User.id).order_by(
                            User.email.desc()
                        )
                    else:
                        query = query.join(User, Execution.user_id == User.id).order_by(
                            User.email.asc()
                        )
                elif field == "user_name":
                    if not is_admin_or_higher(user):
                        raise Exception(
                            "Only admin or superadmin users can sort by user_name"
                        )
                    if direction == "desc":
                        query = query.join(User, Execution.user_id == User.id).order_by(
                            User.name.desc()
                        )
                    else:
                        query = query.join(User, Execution.user_id == User.id).order_by(
                            User.name.asc()
                        )
        else:
            # Default to sorting by end_date for backwards compatibility
            query = query.order_by(Execution.end_date.desc())

        if paginate:
            total = query.count()
            executions = query.offset((page - 1) * per_page).limit(per_page).all()
        else:
            # Apply a reasonable default limit when pagination is not requested
            # to prevent timeouts with users who have large numbers of executions
            default_limit = 1000
            logger.warning(
                f"[SERVICE]: No pagination requested, applying default "
                f"limit of {default_limit} executions"
            )
            executions = query.limit(default_limit).all()
            total = len(executions)
            # If we hit the limit, log a warning that there may be more results
            if len(executions) == default_limit:
                logger.warning(
                    f"[SERVICE]: Retrieved {default_limit} executions (limit reached). "
                    "Consider using pagination for complete results."
                )

        return executions, total

    @staticmethod
    def create_execution(script_id, params, user):
        """
        Create a new execution from a script template.

        Args:
            script_id (str): UUID of the script to execute
            params (dict): Execution parameters and configuration
            user: User object creating the execution

        Returns:
            Execution: Created execution object

        Raises:
            ScriptNotFound: If script doesn't exist
            ScriptStateNotValid: If script is not in SUCCESS state
        """
        logger.info("[SERVICE]: Creating execution")
        script = ScriptService.get_script(script_id, user)
        if not script:
            raise ScriptNotFound(
                message="Script with id " + script_id + " does not exist"
            )
        if script.status != "SUCCESS":
            raise ScriptStateNotValid(
                message="Script with id " + script_id + " is not BUILT"
            )
        execution = Execution(script_id=script.id, params=params, user_id=user.id)
        try:
            logger.info("[DB]: ADD")
            db.session.add(execution)
            db.session.commit()
        except Exception as error:
            rollbar.report_exc_info()
            raise error

        try:
            environment = SETTINGS.get("environment", {})
            environment["EXECUTION_ID"] = execution.id
            docker_run.delay(execution.id, script.slug, environment, params)
        except Exception as e:
            rollbar.report_exc_info()
            raise e
        return execution

    @staticmethod
    def get_execution(execution_id, user="fromservice"):
        """
        Retrieve a single execution by ID with permission checking.

        Args:
            execution_id (str|UUID): UUID of the execution to retrieve
            user (User|str): User object for permission checking, or "fromservice"
                           for internal service calls

        Returns:
            Execution: The requested execution object

        Raises:
            ExecutionNotFound: If execution doesn't exist or user lacks permission
        """
        logger.info(f"[SERVICE]: Getting execution {execution_id}")
        logger.info("[DB]: QUERY")
        # user = 'from service' just in case the requests comes from the service
        if user == "fromservice" or is_admin_or_higher(user):
            try:
                # If execution_id is already a UUID object, use it directly
                if isinstance(execution_id, UUID):
                    execution = Execution.query.filter_by(id=execution_id).first()
                else:
                    UUID(execution_id, version=4)
                    execution = Execution.query.filter_by(id=execution_id).first()
            except Exception as error:
                rollbar.report_exc_info()
                raise error
        else:
            try:
                # If execution_id is already a UUID object, use it directly
                if isinstance(execution_id, UUID):
                    execution = (
                        db.session.query(Execution)
                        .filter(Execution.id == execution_id)
                        .filter(Execution.user_id == user.id)
                        .first()
                    )
                else:
                    UUID(execution_id, version=4)
                    execution = (
                        db.session.query(Execution)
                        .filter(Execution.id == execution_id)
                        .filter(Execution.user_id == user.id)
                        .first()
                    )
            except Exception as error:
                rollbar.report_exc_info()
                raise error
        if not execution:
            raise ExecutionNotFound(message="Ticket Not Found")
        return execution

    @staticmethod
    def update_execution(execution, execution_id):
<<<<<<< HEAD
        """
        Update execution properties including status, progress, and results.

        When status is updated, this method uses the centralized status tracking
        system to automatically create status log entries and send notification
        emails for terminal states.

        Args:
            execution (dict): Dictionary containing fields to update
                             (status, progress, results)
=======
        """Update execution status, progress, or results and send notifications

        Updates an execution's status, progress, or results. For terminal status
        updates (FINISHED, FAILED, CANCELLED), automatically sends email
        notifications to users who have email notifications enabled.

        Args:
            execution (dict): Dictionary containing fields to update:
                - status (str, optional): New execution status
                - progress (int, optional): Execution progress percentage
                - results (dict, optional): Execution results data
>>>>>>> eba128f0
            execution_id (str): UUID of the execution to update

        Returns:
            Execution: Updated execution object

        Raises:
<<<<<<< HEAD
            Exception: If no valid fields provided or execution not found
            ExecutionNotFound: If execution doesn't exist
=======
            ExecutionNotFound: If execution with given ID doesn't exist
            Exception: If no valid fields provided for update

        Notes:
            - Email notifications are sent only for terminal states when user
              has email_notifications_enabled=True
            - Status updates trigger status logging via helper function
            - Email failures don't prevent execution status updates
>>>>>>> eba128f0
        """
        logger.info("[SERVICE]: Updating execution")
        status = execution.get("status", None)
        progress = execution.get("progress", None)
        results = execution.get("results", None)
        if status is None and progress is None and results is None:
            raise Exception
        execution = ExecutionService.get_execution(execution_id=execution_id)
        if not execution:
            raise ExecutionNotFound(
                message="Execution with id " + execution_id + " does not exist"
            )

        # Use the new helper function for status updates
        if status is not None:
            # Send notification email for terminal states
            if status in ["FINISHED", "FAILED", "CANCELLED"]:
                user = UserService.get_user(str(execution.user_id))
                script = ScriptService.get_script(str(execution.script_id))

                # Check if user has email notifications enabled
                if user.email_notifications_enabled:
                    try:
                        EmailService.send_html_email(
                            recipients=[user.email],
                            html=EXECUTION_FINISHED_MAIL_CONTENT.format(
                                status,
                                execution.params.get("task_name"),
                                script.name,
                                str(execution.id),
                                execution.start_date,
                                execution.end_date or datetime.datetime.utcnow(),
                                status,
                            ),
                            subject="[trends.earth] Execution finished",
                        )
                    except Exception:
                        rollbar.report_exc_info()
                        logger.info("Failed to send email - check email service")
                else:
                    logger.info(
                        f"Email notification skipped for user {user.email} - "
                        "notifications disabled"
                    )

            # Update status with logging
            update_execution_status_with_logging(execution, status)
        else:
            # For non-status updates, just update the fields without status logging
            if progress is not None:
                execution.progress = progress
            if results is not None:
                execution.results = results
            try:
                logger.info("[DB]: ADD")
                db.session.add(execution)
                db.session.commit()
            except Exception as error:
                rollbar.report_exc_info()
                raise error

        return execution

    @staticmethod
    def create_execution_log(log, execution_id):
        """
        Create a new log entry for an execution.

        Args:
            log (dict): Log entry data containing 'text' and 'level' fields
            execution_id (str): UUID of the execution to log for

        Returns:
            ExecutionLog: Created log entry object

        Raises:
            Exception: If required fields missing
            ExecutionNotFound: If execution doesn't exist
        """
        logger.info("[SERVICE]: Creating execution log")
        text = log.get("text", None)
        level = log.get("level", None)
        if text is None or level is None:
            raise Exception
        execution = ExecutionService.get_execution(execution_id=execution_id)
        if not execution:
            raise ExecutionNotFound(
                message="Execution with id " + execution_id + " does not exist"
            )
        execution_log = ExecutionLog(text=text, level=level, execution_id=execution.id)
        try:
            logger.info("[DB]: ADD")
            db.session.add(execution_log)
            db.session.commit()
        except Exception as error:
            rollbar.report_exc_info()
            raise error
        return execution_log

    @staticmethod
    def get_execution_logs(execution_id, start_date, last_id):
        """
        Retrieve execution logs with optional filtering.

        Args:
            execution_id (str): UUID of the execution
            start_date (datetime, optional): Filter logs after this date
            last_id (int, optional): Filter logs after this log ID

        Returns:
            list: List of ExecutionLog objects

        Raises:
            ExecutionNotFound: If execution doesn't exist
        """
        logger.info(f"[SERVICE]: Getting execution logs of execution {execution_id}: ")
        logger.info("[DB]: QUERY")
        try:
            execution = ExecutionService.get_execution(execution_id=execution_id)
        except Exception as error:
            rollbar.report_exc_info()
            raise error
        if not execution:
            raise ExecutionNotFound(
                message="Execution with id " + execution_id + " does not exist"
            )

        if start_date:
            logger.debug(start_date)
            return (
                ExecutionLog.query.filter(
                    ExecutionLog.execution_id == execution.id,
                    ExecutionLog.register_date > start_date,
                )
                .order_by(ExecutionLog.register_date)
                .all()
            )
        if last_id:
            return (
                ExecutionLog.query.filter(
                    ExecutionLog.execution_id == execution.id, ExecutionLog.id > last_id
                )
                .order_by(ExecutionLog.register_date)
                .all()
            )
        return execution.logs

    @staticmethod
    def cancel_execution(execution_id):
        """
        Cancel an execution and any associated Google Earth Engine tasks.

        This method performs a comprehensive cancellation process:
        1. Stops Docker containers/services via Celery task
        2. Cancels any Google Earth Engine tasks found in execution logs
        3. Updates execution status to CANCELLED with detailed logging
        4. Creates status log entries for the transition

        Args:
            execution_id (str): UUID of the execution to cancel

        Returns:
            dict: Cancellation results including execution data and detailed
                  cancellation information for Docker and GEE resources

        Raises:
            ExecutionNotFound: If execution doesn't exist
            Exception: If execution is already in terminal state or other errors
        """
        logger.info(f"[SERVICE]: Canceling execution {execution_id}")

        from gefapi.services.gee_service import GEEService

        try:
            # Get the execution
            execution = ExecutionService.get_execution(execution_id=execution_id)
            if not execution:
                raise ExecutionNotFound(
                    message="Execution with id " + execution_id + " does not exist"
                )

            # Check if execution is in a cancellable state
            if execution.status in ["FINISHED", "FAILED", "CANCELLED"]:
                raise Exception(f"Cannot cancel execution in {execution.status} state")

            cancellation_results = {
                "execution_id": execution.id,
                "previous_status": execution.status,
                "docker_service_stopped": False,
                "docker_container_stopped": False,
                "gee_tasks_cancelled": [],
                "errors": [],
            }

            # 1. Stop Docker service/container using Celery task
            try:
                if not celery_app:
                    raise ImportError("Celery app not available")

                logger.info(
                    f"[SERVICE]: Dispatching Docker cancellation task for "
                    f"execution {execution.id}"
                )
                # Send task to build queue where Docker access is available
                task_result = celery_app.send_task(
                    "docker.cancel_execution",
                    args=[execution.id],
                    queue="build",  # Use build queue for Docker access
                )

                # Wait for Docker cancellation to complete with timeout
                docker_results = task_result.get(timeout=60)  # 1 minute timeout

                # Merge Docker cancellation results
                cancellation_results["docker_service_stopped"] = docker_results.get(
                    "docker_service_stopped", False
                )
                cancellation_results["docker_container_stopped"] = docker_results.get(
                    "docker_container_stopped", False
                )
                cancellation_results["errors"].extend(docker_results.get("errors", []))

                logger.info(
                    f"[SERVICE]: Docker cancellation completed for "
                    f"execution {execution.id}"
                )

            except Exception as docker_error:
                error_msg = f"Docker cancellation task failed: {str(docker_error)}"
                logger.error(f"[SERVICE]: {error_msg}")
                cancellation_results["errors"].append(error_msg)
                rollbar.report_exc_info()

            # 2. Get execution logs to scan for GEE task IDs
            try:
                logs = (
                    ExecutionLog.query.filter(ExecutionLog.execution_id == execution.id)
                    .order_by(ExecutionLog.register_date)
                    .all()
                )
                log_texts = [log.text for log in logs if log.text]

                if log_texts:
                    logger.info(
                        f"[SERVICE]: Scanning {len(log_texts)} log entries for "
                        f"GEE task IDs"
                    )
                    gee_results = GEEService.cancel_gee_tasks_from_execution(log_texts)
                    cancellation_results["gee_tasks_cancelled"] = gee_results

                    # Log GEE cancellation results with better error categorization
                    for gee_result in gee_results:
                        if gee_result["success"]:
                            logger.info(
                                f"[SERVICE]: Successfully cancelled GEE task "
                                f"{gee_result['task_id']}"
                            )
                        else:
                            # Categorize error types for better logging
                            error_msg = gee_result.get("error", "Unknown error")
                            if "permission" in error_msg.lower():
                                logger.warning(
                                    f"[SERVICE]: Permission denied for GEE task "
                                    f"{gee_result['task_id']} - service account may "
                                    "lack earthengine.operations.get/cancel "
                                    "permissions"
                                )
                                # Don't add permission errors to main
                                # error list to avoid noise
                            else:
                                # Add all other errors (including "not found")
                                # to errors list
                                if "not found" in error_msg.lower():
                                    logger.info(
                                        f"[SERVICE]: GEE task {gee_result['task_id']} "
                                        f"not found - may have already completed"
                                    )
                                else:
                                    logger.warning(
                                        f"[SERVICE]: Failed to cancel GEE task "
                                        f"{gee_result['task_id']}: {error_msg}"
                                    )
                                cancellation_results["errors"].append(
                                    f"GEE task {gee_result['task_id']}: {error_msg}"
                                )
                else:
                    logger.info("[SERVICE]: No logs found to scan for GEE task IDs")
            except Exception as gee_error:
                logger.error(
                    f"[SERVICE]: Error processing GEE task cancellation: {gee_error}"
                )
                cancellation_results["errors"].append(
                    f"GEE task cancellation error: {str(gee_error)}"
                )
                rollbar.report_exc_info()

            # 3. Update execution status to CANCELLED using helper function
            try:
                # Add cancellation log entry
                cancellation_summary = []
                if cancellation_results["docker_service_stopped"]:
                    cancellation_summary.append("Docker service stopped")
                if cancellation_results["docker_container_stopped"]:
                    cancellation_summary.append("Docker container stopped")
                if cancellation_results["gee_tasks_cancelled"]:
                    successful_cancellations = len(
                        [
                            r
                            for r in cancellation_results["gee_tasks_cancelled"]
                            if r["success"]
                        ]
                    )
                    cancellation_summary.append(
                        f"{successful_cancellations}/"
                        f"{len(cancellation_results['gee_tasks_cancelled'])} "
                        f"GEE tasks cancelled"
                    )

                summary_text = (
                    "; ".join(cancellation_summary)
                    if cancellation_summary
                    else "No active resources found to cancel."
                )
                log_text = f"Execution cancelled by user. {summary_text}"
                if cancellation_results["errors"]:
                    error_text = "; ".join(cancellation_results["errors"][:3])
                    log_text += f" Errors: {error_text}"  # Limit error details

                cancellation_log = ExecutionLog(
                    text=log_text, level="INFO", execution_id=execution.id
                )

                # Use the helper function to update status and create status logs
                # Include the cancellation log in the same transaction
                update_execution_status_with_logging(
                    execution, "CANCELLED", additional_objects=[cancellation_log]
                )

                logger.info(
                    f"[SERVICE]: Successfully cancelled execution {execution.id}"
                )

            except Exception as db_error:
                logger.error(
                    f"[SERVICE]: Failed to update execution status: {db_error}"
                )
                rollbar.report_exc_info()
                raise db_error

            return {
                "execution": execution.serialize(),
                "cancellation_details": cancellation_results,
            }

        except Exception as error:
            logger.error(
                f"[SERVICE]: Error cancelling execution {execution_id}: {error}"
            )
            rollbar.report_exc_info()
            raise error<|MERGE_RESOLUTION|>--- conflicted
+++ resolved
@@ -521,40 +521,28 @@
 
     @staticmethod
     def update_execution(execution, execution_id):
-<<<<<<< HEAD
         """
         Update execution properties including status, progress, and results.
+
+        Updates an execution's status, progress, or results. For terminal status
+        updates (FINISHED, FAILED, CANCELLED), automatically sends email
+        notifications to users who have email notifications enabled.
 
         When status is updated, this method uses the centralized status tracking
         system to automatically create status log entries and send notification
         emails for terminal states.
-
-        Args:
-            execution (dict): Dictionary containing fields to update
-                             (status, progress, results)
-=======
-        """Update execution status, progress, or results and send notifications
-
-        Updates an execution's status, progress, or results. For terminal status
-        updates (FINISHED, FAILED, CANCELLED), automatically sends email
-        notifications to users who have email notifications enabled.
 
         Args:
             execution (dict): Dictionary containing fields to update:
                 - status (str, optional): New execution status
                 - progress (int, optional): Execution progress percentage
                 - results (dict, optional): Execution results data
->>>>>>> eba128f0
             execution_id (str): UUID of the execution to update
 
         Returns:
             Execution: Updated execution object
 
         Raises:
-<<<<<<< HEAD
-            Exception: If no valid fields provided or execution not found
-            ExecutionNotFound: If execution doesn't exist
-=======
             ExecutionNotFound: If execution with given ID doesn't exist
             Exception: If no valid fields provided for update
 
@@ -563,7 +551,6 @@
               has email_notifications_enabled=True
             - Status updates trigger status logging via helper function
             - Email failures don't prevent execution status updates
->>>>>>> eba128f0
         """
         logger.info("[SERVICE]: Updating execution")
         status = execution.get("status", None)
