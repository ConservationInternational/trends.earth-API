"""SCRIPT SERVICE"""

from __future__ import absolute_import
from __future__ import division
from __future__ import print_function

import os
import logging
import tarfile
import json
import shutil
from uuid import UUID

from werkzeug.utils import secure_filename
from slugify import slugify

from gefapi.services import docker_build
from gefapi import db
from gefapi.models import Script, ScriptLog
from gefapi.config import SETTINGS
from gefapi.errors import InvalidFile, ScriptNotFound, ScriptDuplicated, NotAllowed


def allowed_file(filename):
    if len(filename.rsplit('.')) > 2:
        return filename.rsplit('.')[1]+'.'+filename.rsplit('.')[2].lower() in SETTINGS.get('ALLOWED_EXTENSIONS')
    else:
        return '.' in filename and \
               filename.rsplit('.', 1)[1].lower() in SETTINGS.get('ALLOWED_EXTENSIONS')


class ScriptService(object):
    """Script Class"""

    @staticmethod
    def create_script(sent_file, user, script=None):
        logging.info('[SERVICE]: Creating script')
        if sent_file and allowed_file(sent_file.filename):
            logging.info('[SERVICE]: Allowed format')
            filename = secure_filename(sent_file.filename)
            sent_file_path = os.path.join(SETTINGS.get('UPLOAD_FOLDER'), filename)
            logging.info('[SERVICE]: Saving file')
            try:
                if not os.path.exists(SETTINGS.get('UPLOAD_FOLDER')):
                    os.makedirs(SETTINGS.get('UPLOAD_FOLDER'))
                sent_file.save(sent_file_path)
            except Exception as e:
                logging.error(e)
                raise e
            logging.info('[SERVICE]: File saved')
        else:
            raise InvalidFile(message='Invalid File')

        try:
            with tarfile.open(name=sent_file_path, mode='r:gz') as tar:
                if 'configuration.json' not in tar.getnames():
                    raise InvalidFile(message='Invalid File')
                config_file = tar.extractfile(member='configuration.json')
                logging.info('[SERVICE]: Config file extracted')
                config_content = config_file.read()
                logging.info('[SERVICE]: Config file opened')
                config = json.loads(config_content)
                script_name = config.get('name', None)
        except Exception as error:
            raise error

        if script is None:
            # Creating new entity
            name = script_name
            slug = slugify(script_name)
            currentScript = Script.query.filter_by(slug=slug).first()
            if currentScript:
                raise ScriptDuplicated(message='Script with name '+name+' generates an existing script slug')
            script = Script(name=name, slug=slug, user_id=user.id)
        else:
            # Updating existing entity
            logging.debug(script_name)
            script.name = script_name

        # TO DB
        try:
            logging.info('[DB]: ADD')
            db.session.add(script)


            shutil.move(sent_file_path, os.path.join(SETTINGS.get('SCRIPTS_FS'), script.slug+'.tar.gz'))
            sent_file_path = os.path.join(SETTINGS.get('SCRIPTS_FS'), script.slug+'.tar.gz')
            with tarfile.open(name=sent_file_path, mode='r:gz') as tar:
                tar.extractall(path=SETTINGS.get('SCRIPTS_FS') + '/'+script.slug)

            db.session.commit()
            result = docker_build.delay(script.id, path=SETTINGS.get('SCRIPTS_FS') + '/'+script.slug, tag_image=script.slug)

        except Exception as error:
            logging.error(error)
            raise error
        return script

    @staticmethod
    def get_scripts(user):
        logging.info('[SERVICE]: Getting scripts')
        logging.info('[DB]: QUERY')
        if user.role == 'ADMIN':
            scripts = Script.query.all()
            return scripts
        else:
            scripts = Script.query.filter_by(user_id=user.id)
            return scripts

    @staticmethod
    def get_script(script_id, user):
        logging.info('[SERVICE]: Getting script: '+script_id)
        logging.info('[DB]: QUERY')
        if user.role == 'ADMIN':
            try:
                val = UUID(script_id, version=4)
                script = Script.query.get(script_id)
            except ValueError:
                script = Script.query.filter_by(slug=script_id).first()
            except Exception as error:
                raise error
        else:
            try:
                val = UUID(script_id, version=4)
                script = Script.query.filter_by(id=script_id, user_id=user.id).first()
            except ValueError:
                script = Script.query.filter_by(slug=script_id, user_id=user.id).first()
            except Exception as error:
                raise error
        if not script:
            raise ScriptNotFound(message='Script with id '+script_id+' does not exist')
        return script

    @staticmethod
    def get_script_logs(script_id, start_date, last_id):
        logging.info('[SERVICE]: Getting script logs of script %s: ' % (script_id))
        logging.info('[DB]: QUERY')
        try:
            script = Script.query.get(script_id)
        except ValueError:
            script = Script.query.filter_by(slug=script_id).first()
        except Exception as error:
            raise error
        if not script:
            raise ScriptNotFound(message='Script with id '+script_id+' does not exist')

        if start_date:
            logging.debug(start_date)
            return ScriptLog.query.filter(ScriptLog.script_id == script.id, ScriptLog.register_date > start_date).order_by(ScriptLog.register_date).all()
        elif last_id:
            return ScriptLog.query.filter(ScriptLog.script_id == script.id, ScriptLog.id > last_id).order_by(ScriptLog.register_date).all()
        else:
            return script.logs

    def update_script(script_id, sent_file, user):
        logging.info('[SERVICE]: Updating script')
<<<<<<< HEAD
        script = ScriptService.get_script(script_id, user)
        if not script:
            raise ScriptNotFound(message='Script with id '+script_id+' does not exist')
        if user.id != script.user_id and user.role != 'ADMIN':
=======
        try:
            script = Script.query.get(script_id)
        except ValueError:
            script = Script.query.filter_by(slug=script_id).first()
        except Exception as error:
            raise error
        if not script:
            raise ScriptNotFound(message='Script with id '+script_id+' does not exist')

        if user.id != script.user_id:
>>>>>>> 1480f662
            raise NotAllowed(message='Operation not allowed to this user')
        return ScriptService.create_script(sent_file, user, script)

    @staticmethod
    def delete_script(script_id):
        logging.info('[SERVICE]: Deleting script'+script_id)
        try:
            script = Script.query.get(script_id)
        except ValueError:
            script = Script.query.filter_by(slug=script_id).first()
        except Exception as error:
            raise error
        if not script:
            raise ScriptNotFound(message='Script with id '+script_id+' does not exist')

        try:
            logging.info('[DB]: DELETE')
            db.session.delete(script)
            db.session.commit()
        except Exception as error:
            raise error
        return script<|MERGE_RESOLUTION|>--- conflicted
+++ resolved
@@ -154,33 +154,18 @@
 
     def update_script(script_id, sent_file, user):
         logging.info('[SERVICE]: Updating script')
-<<<<<<< HEAD
         script = ScriptService.get_script(script_id, user)
         if not script:
             raise ScriptNotFound(message='Script with id '+script_id+' does not exist')
         if user.id != script.user_id and user.role != 'ADMIN':
-=======
-        try:
-            script = Script.query.get(script_id)
-        except ValueError:
-            script = Script.query.filter_by(slug=script_id).first()
-        except Exception as error:
-            raise error
-        if not script:
-            raise ScriptNotFound(message='Script with id '+script_id+' does not exist')
-
-        if user.id != script.user_id:
->>>>>>> 1480f662
             raise NotAllowed(message='Operation not allowed to this user')
         return ScriptService.create_script(sent_file, user, script)
 
     @staticmethod
-    def delete_script(script_id):
+    def delete_script(script_id, user):
         logging.info('[SERVICE]: Deleting script'+script_id)
         try:
-            script = Script.query.get(script_id)
-        except ValueError:
-            script = Script.query.filter_by(slug=script_id).first()
+            script = ScriptService.get_script(script_id, user)
         except Exception as error:
             raise error
         if not script:
