"""DOCKER SERVICE"""

import gzip
import json
import logging
import os
from pathlib import Path
from shutil import copy
import tarfile
import tempfile

import docker
from docker import errors as docker_errors
import rollbar

from gefapi import celery as celery_app  # Rename to avoid mypy confusion
from gefapi import db
from gefapi.config import SETTINGS
from gefapi.models import Execution, Script, ScriptLog
from gefapi.s3 import get_script_from_s3, push_params_to_s3

REGISTRY_URL = SETTINGS.get("REGISTRY_URL")
DOCKER_HOST = SETTINGS.get("DOCKER_HOST")

logger = logging.getLogger()

# Initialize docker client with error handling
docker_client = None
try:
    if DOCKER_HOST:
        docker_client = docker.DockerClient(base_url=DOCKER_HOST)
        # Test the connection
        docker_client.ping()
    else:
        logger.warning(
            "DOCKER_HOST not configured, Docker functionality will be disabled"
        )
except Exception as e:
    logger.warning(
        f"Failed to connect to Docker: {e}. Docker functionality will be disabled"
    )
    docker_client = None


def get_docker_client():
    """Get docker client with lazy initialization and error handling"""
    global docker_client
    if docker_client is None:
        try:
            if DOCKER_HOST:
                docker_client = docker.DockerClient(base_url=DOCKER_HOST)
                docker_client.ping()
            else:
                raise Exception("DOCKER_HOST not configured")
        except Exception as e:
            logger.error(f"Failed to connect to Docker: {e}")
            # In development environment, we might not always have Docker available
            if SETTINGS.get("ENVIRONMENT") == "dev":
                logger.warning(
                    "Running in development mode - Docker functionality disabled"
                )
                return None
            raise
    return docker_client


@celery_app.task()
def docker_build(script_id):
    """Creates the execution for a script in the database"""
    logger.info(f"Building Docker image for script with id {script_id}")

    # Check if Docker is available
    try:
        client = get_docker_client()
        if client is None:
            logger.warning(
                f"Docker not available, skipping build for script {script_id}"
            )
            return
    except Exception as e:
        logger.error(f"Docker not available for build: {e}")
        return

    logger.debug(f"Obtaining script with id {script_id}")
    script = Script.query.get(script_id)
    script_file = script.slug + ".tar.gz"

    with tempfile.TemporaryDirectory() as temp_dir:
        logger.info("[THREAD] Getting %s from S3", script_file)
        temp_file_path = os.path.join(temp_dir, script.slug + ".tar.gz")
        get_script_from_s3(script_file, temp_file_path)
        extract_path = temp_dir + "/" + script.slug
        with tarfile.open(name=temp_file_path, mode="r:gz") as tar:
            tar.extractall(path=extract_path)

        logger.info("[THREAD] Running build")
        script.status = "BUILDING"
        db.session.add(script)
        db.session.commit()
        logger.debug("Building...")
        correct, log = DockerService.build(
            script_id=script_id,
            path=extract_path,
            tag_image=script.slug,
            environment=script.environment,
            environment_version=script.environment_version,
        )
        logger.debug("Changing status")
        script = Script.query.get(script_id)
        if correct:
            logger.debug("Build successful")
            script.status = "SUCCESS"
        else:
            logger.debug("Build failed")
            script.status = "FAIL"
        db.session.add(script)
        db.session.commit()


@celery_app.task()
def docker_run(execution_id, image, environment, params):
    logger.info(f"[THREAD] Running script with image {image}")

    # Check if Docker is available
    try:
        client = get_docker_client()
        if client is None:
            logger.warning(
                f"Docker not available, skipping run for execution {execution_id}"
            )
            return
    except Exception as e:
        logger.error(f"Docker not available for run: {e}")
        return

    logger.debug(f"Obtaining execution with id {execution_id}")
    execution = Execution.query.get(execution_id)
    execution.status = "READY"
    db.session.add(execution)
    db.session.commit()

    logger.debug("Dumping parameters to json file...")
    with tempfile.TemporaryDirectory() as temp_dir:
        params_gz_file = Path(temp_dir) / (str(execution_id) + ".json.gz")
        json_str = json.dumps(params)
        json_bytes = json_str.encode("utf-8")
        with gzip.open(params_gz_file, "w") as fout:
            fout.write(json_bytes)
        push_params_to_s3(params_gz_file, params_gz_file.name)

    logger.debug("Running...")
    correct, error = DockerService.run(
        execution_id=execution_id, image=image, environment=environment
    )
    logger.debug("Execution run - changing status")
    execution = Execution.query.get(execution_id)

    if not correct:
        logger.debug("Execution failed")
        execution.status = "FAILED"
    else:
        logger.debug("Execution ongoing")
    db.session.add(execution)
    db.session.commit()


class DockerService:
    """Docker Service"""

    @staticmethod
    def save_build_log(script_id, line):
        """Save docker logs"""
        text = None

        if "stream" in line:
            text = "Build: " + line["stream"]
        elif "status" in line:
            text = line["status"]

            if "id" in line:
                text += " " + line["id"]

        logger.debug(text)

        if text is not None:
            script_log = ScriptLog(text=text, script_id=script_id)
            db.session.add(script_log)
            db.session.commit()

    @staticmethod
    def push(script_id, tag_image):
        """Push image to private docker registry"""
        logger.debug(f"Pushing image with tag {tag_image}")
        pushed = False
        try:
            client = get_docker_client()
            for line in client.images.push(
                REGISTRY_URL + "/" + tag_image, stream=True, decode=True
            ):
                DockerService.save_build_log(script_id=script_id, line=line)
                if "aux" in line and pushed:
                    return True, line["aux"]
                if "status" in line and line["status"] == "Pushed":
                    pushed = True

            # If we get here, the build failed
            raise Exception

        except Exception as error:
            logger.error(error)
            rollbar.report_exc_info()
            return False, error

    @staticmethod
    def build(
        script_id,
        path,
        tag_image,
        environment,
        environment_version,
    ):
        """Build image and push to private docker registry"""

        logger.info(f"Building new image in path {path} with tag {tag_image}")
        try:
            logger.debug("[SERVICE]: Copying dockerfile")
            dockerfile = os.path.join(
                os.path.dirname(os.path.dirname(os.path.abspath(__file__))),
                "run/Dockerfile",
            )
            copy(dockerfile, os.path.join(path, "Dockerfile"))

            logger.debug(f"[SERVICE]: tag is {REGISTRY_URL + '/' + tag_image}")
            client = get_docker_client()
            image, logs = client.images.build(
                path=path,
                rm=True,
                tag=REGISTRY_URL + "/" + tag_image,
                forcerm=True,
                pull=True,
                nocache=True,
                buildargs={
                    "ENVIRONMENT": environment,
                    "ENVIRONMENT_VERSION": environment_version,
                },
            )

            for line in logs:
                if "errorDetail" in line:
                    return False, line["errorDetail"]
                DockerService.save_build_log(script_id=script_id, line=line)

            return DockerService.push(script_id=script_id, tag_image=tag_image)

        except docker_errors.APIError as error:
            logger.error(error)

            return False, error

        except Exception as error:
            logger.error(error)
            rollbar.report_exc_info()
            return False, error

    @staticmethod
    def run(execution_id, image, environment):
        """Run image with environment"""
        logger.info(f"Running {image} image")
        try:
            environment["ENV"] = "prod"

            if os.getenv("ENVIRONMENT") not in ["dev"]:
                logger.info(
                    "Creating service (running in "
                    f"{os.getenv('ENVIRONMENT')} environment, with image "
                    f"{REGISTRY_URL}/{image}, as execution "
                    f"execution-{str(execution_id)})",
                )

                # env = [k + "=" + v for str(k), str(v) in environment.items()]
                env = []
                for item in environment.items():
                    env.append(f"{item[0]}={item[1]}")

                script = Script.query.get(Execution.query.get(execution_id).script_id)

                client = get_docker_client()

                # Create network spec to connect to execution network for API access
                networks = []
                try:
                    # Autodetect execution network by matching environment
                    execution_network = None
                    current_env = os.getenv("ENVIRONMENT", "prod")

                    # Find the execution network for this environment
                    all_networks = client.networks.list()
                    for network in all_networks:
                        network_name = network.name

                        # For Docker Compose (only in development environment)
                        if current_env == "dev" and network_name == "execution":
                            execution_network = network
                            logger.info(
                                f"Found Docker Compose execution network: "
                                f"{network_name}"
                            )
                            break

                        # For Docker Swarm (production/staging/any non-dev environment)
                        # Match networks ending with "-{env}_execution"
                        if network_name.endswith(f"-{current_env}_execution"):
                            execution_network = network
                            logger.info(
                                f"Found environment-matched execution network: "
                                f"{network_name} for environment: {current_env}"
                            )
                            break

                    if execution_network:
                        networks = [execution_network.id]
                        logger.info(
                            f"Connecting execution-{execution_id} to execution "
                            f"network {execution_network.name}"
                        )
                    else:
                        raise docker.errors.NotFound(
                            f"No execution network found for environment: {current_env}"
                        )

                except docker.errors.NotFound:
                    logger.warning(
                        f"Execution network not found for environment "
                        f"{os.getenv('ENVIRONMENT', 'prod')}, execution "
                        "will use external API access"
                    )
                except Exception as e:
                    logger.warning(f"Failed to autodetect execution network: {e}")

                client.services.create(
                    image=f"{REGISTRY_URL}/{image}",
                    command="./entrypoint.sh",
                    env=env,
                    name="execution-" + str(execution_id),
                    labels={
                        "execution.id": str(execution_id),
                        "execution.script_id": str(script.id),
                        "service.type": "execution",
                        "managed.by": "trends.earth-api",
                    },
                    networks=networks,
                    resources=docker.types.Resources(
                        cpu_reservation=script.cpu_reservation,
                        cpu_limit=script.cpu_limit,
                        mem_reservation=script.memory_reservation,
                        mem_limit=script.memory_limit,
                    ),
                    restart_policy=docker.types.RestartPolicy(
                        condition="on-failure", delay=60, max_attempts=2, window=7200
                    ),
                )
            else:
                logger.info(
                    "Creating container (running in "
                    f"{os.getenv('ENVIRONMENT')} environment, with image "
                    f"{REGISTRY_URL}/{image}, as execution "
                    f"execution-{str(execution_id)})",
                )
                client = get_docker_client()
                client.containers.run(
                    image=f"{REGISTRY_URL}/{image}",
                    command="./entrypoint.sh",
                    environment=environment,
                    detach=True,
                    name="execution-" + str(execution_id),
                    remove=True,
                )
        except docker_errors.ImageNotFound as error:
            logger.error("Image not found", error)

            return False, error
        except Exception as error:
            logger.error(error)
            rollbar.report_exc_info()
            return False, error

        return True, None

    @staticmethod
    def get_service_logs(execution_id):
        """Get docker service logs for an execution by dispatching a celery task"""
        logger.info(
            f"Dispatching celery task to get docker logs for execution {execution_id}"
        )
        try:
            result = celery_app.send_task(
                "docker.get_service_logs", args=[execution_id]
            )
            # Wait for the task to complete with a timeout
            logs = result.get(timeout=120)  # Wait for 2 minutes
            return logs
        except Exception as e:
            logger.error(
                f"Error dispatching or getting result for get_docker_logs_task "
                f"for execution {execution_id}: {e}"
            )
            rollbar.report_exc_info()
            raise e


@celery_app.task(name="docker.get_service_logs")
def get_docker_logs_task(execution_id):
    """Celery task to get docker service logs for an execution"""
    logger.info(f"Celery task: Getting docker logs for execution {execution_id}")
    try:
        client = get_docker_client()
        if not client:
            raise Exception("Docker client not available")

        service_name = f"execution-{execution_id}"
        services = client.services.list(filters={"name": service_name})

        if not services:
            logger.warning(f"Service {service_name} not found")
            return None

        service = services[0]
        logs = service.logs(stdout=True, stderr=True, tail=1000, timestamps=True)

        formatted_logs = []
        for i, line in enumerate(logs):
            log_entry = line.decode("utf-8").strip()
            parts = log_entry.split(" ", 1)
            timestamp_str = parts[0]
            text = parts[1] if len(parts) > 1 else ""
            formatted_logs.append({"id": i, "created_at": timestamp_str, "text": text})
        return formatted_logs

    except docker_errors.NotFound as e:
        logger.warning(f"Could not find service for execution {execution_id}: {e}")
        return None
    except Exception as e:
        logger.error(
            f"Error getting docker logs for execution {execution_id} "
            f"in celery task: {e}"
        )
        rollbar.report_exc_info()
        # Re-raise the exception to mark the task as failed
        raise e


@celery_app.task(name="docker.cancel_execution")
def cancel_execution_task(execution_id):
    """
    Celery task to cancel a Docker execution.
    This runs on the build queue where Docker access is available.
    """
    logger.info(f"Celery task: Canceling Docker resources for execution {execution_id}")
<<<<<<< HEAD
    
=======

>>>>>>> 2ec406b3
    cancellation_results = {
        "docker_service_stopped": False,
        "docker_container_stopped": False,
        "errors": [],
    }
<<<<<<< HEAD
    
=======

>>>>>>> 2ec406b3
    try:
        client = get_docker_client()
        if not client:
            error_msg = "Docker client not available"
            logger.warning(f"[DOCKER_CANCEL]: {error_msg}")
            cancellation_results["errors"].append(error_msg)
            return cancellation_results
<<<<<<< HEAD
            
        docker_service_name = f"execution-{execution_id}"
        
=======

        docker_service_name = f"execution-{execution_id}"

>>>>>>> 2ec406b3
        # Try to stop Docker service first (for swarm mode)
        try:
            services = client.services.list(filters={"name": docker_service_name})
            for service in services:
                logger.info(f"[DOCKER_CANCEL]: Stopping Docker service {service.name}")
                service.remove()
                cancellation_results["docker_service_stopped"] = True
                break
        except Exception as docker_error:
            error_msg = f"Docker service stop failed: {str(docker_error)}"
            logger.warning(f"[DOCKER_CANCEL]: {error_msg}")
            cancellation_results["errors"].append(error_msg)
<<<<<<< HEAD
        
=======

>>>>>>> 2ec406b3
        # Try to stop Docker container (for standalone mode)
        try:
            containers = client.containers.list(
                filters={"name": docker_service_name}, all=True
            )
            for container in containers:
<<<<<<< HEAD
                logger.info(f"[DOCKER_CANCEL]: Stopping Docker container {container.name}")
=======
                logger.info(
                    f"[DOCKER_CANCEL]: Stopping Docker container {container.name}"
                )
>>>>>>> 2ec406b3
                if container.status == "running":
                    container.stop(timeout=10)
                container.remove(force=True)
                cancellation_results["docker_container_stopped"] = True
                break
        except Exception as docker_error:
            error_msg = f"Docker container stop failed: {str(docker_error)}"
            logger.warning(f"[DOCKER_CANCEL]: {error_msg}")
            cancellation_results["errors"].append(error_msg)
<<<<<<< HEAD
            
        logger.info(f"[DOCKER_CANCEL]: Completed cancellation for execution {execution_id}")
        return cancellation_results
        
=======

        logger.info(
            f"[DOCKER_CANCEL]: Completed cancellation for execution {execution_id}"
        )
        return cancellation_results

>>>>>>> 2ec406b3
    except Exception as error:
        error_msg = f"Docker cancellation error: {str(error)}"
        logger.error(f"[DOCKER_CANCEL]: {error_msg}")
        rollbar.report_exc_info()
        cancellation_results["errors"].append(error_msg)
        return cancellation_results<|MERGE_RESOLUTION|>--- conflicted
+++ resolved
@@ -456,21 +456,13 @@
     This runs on the build queue where Docker access is available.
     """
     logger.info(f"Celery task: Canceling Docker resources for execution {execution_id}")
-<<<<<<< HEAD
-    
-=======
-
->>>>>>> 2ec406b3
+
     cancellation_results = {
         "docker_service_stopped": False,
         "docker_container_stopped": False,
         "errors": [],
     }
-<<<<<<< HEAD
-    
-=======
-
->>>>>>> 2ec406b3
+
     try:
         client = get_docker_client()
         if not client:
@@ -478,15 +470,9 @@
             logger.warning(f"[DOCKER_CANCEL]: {error_msg}")
             cancellation_results["errors"].append(error_msg)
             return cancellation_results
-<<<<<<< HEAD
-            
+
         docker_service_name = f"execution-{execution_id}"
-        
-=======
-
-        docker_service_name = f"execution-{execution_id}"
-
->>>>>>> 2ec406b3
+
         # Try to stop Docker service first (for swarm mode)
         try:
             services = client.services.list(filters={"name": docker_service_name})
@@ -499,24 +485,16 @@
             error_msg = f"Docker service stop failed: {str(docker_error)}"
             logger.warning(f"[DOCKER_CANCEL]: {error_msg}")
             cancellation_results["errors"].append(error_msg)
-<<<<<<< HEAD
-        
-=======
-
->>>>>>> 2ec406b3
+
         # Try to stop Docker container (for standalone mode)
         try:
             containers = client.containers.list(
                 filters={"name": docker_service_name}, all=True
             )
             for container in containers:
-<<<<<<< HEAD
-                logger.info(f"[DOCKER_CANCEL]: Stopping Docker container {container.name}")
-=======
                 logger.info(
                     f"[DOCKER_CANCEL]: Stopping Docker container {container.name}"
                 )
->>>>>>> 2ec406b3
                 if container.status == "running":
                     container.stop(timeout=10)
                 container.remove(force=True)
@@ -526,19 +504,12 @@
             error_msg = f"Docker container stop failed: {str(docker_error)}"
             logger.warning(f"[DOCKER_CANCEL]: {error_msg}")
             cancellation_results["errors"].append(error_msg)
-<<<<<<< HEAD
-            
-        logger.info(f"[DOCKER_CANCEL]: Completed cancellation for execution {execution_id}")
-        return cancellation_results
-        
-=======
 
         logger.info(
             f"[DOCKER_CANCEL]: Completed cancellation for execution {execution_id}"
         )
         return cancellation_results
 
->>>>>>> 2ec406b3
     except Exception as error:
         error_msg = f"Docker cancellation error: {str(error)}"
         logger.error(f"[DOCKER_CANCEL]: {error_msg}")
