--- conflicted
+++ resolved
@@ -59,7 +59,6 @@
     )  # JSON status
     google_groups_last_sync = db.Column(db.DateTime(), default=None)
 
-<<<<<<< HEAD
     # Google Earth Engine credentials fields
     gee_oauth_token = db.Column(db.Text(), nullable=True)
     gee_refresh_token = db.Column(db.Text(), nullable=True)
@@ -67,10 +66,9 @@
     # 'oauth' or 'service_account'
     gee_credentials_type = db.Column(db.String(20), nullable=True)
     gee_credentials_created_at = db.Column(db.DateTime(), nullable=True)
-=======
+
     # Email notification preferences
     email_notifications_enabled = db.Column(db.Boolean(), default=True, nullable=False)
->>>>>>> 1a49ce77
 
     def __init__(self, email, password, name, country, institution, role="USER"):
         self.email = email
