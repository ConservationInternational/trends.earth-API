--- conflicted
+++ resolved
@@ -733,16 +733,6 @@
 
 # Stats testing fixtures
 
-<<<<<<< HEAD
-@pytest.fixture(scope='function')
-def mock_redis():
-    """Create a mock Redis client that properly intercepts cache calls."""
-    from unittest.mock import MagicMock, patch
-    
-    # Create a comprehensive mock Redis cache
-    mock_redis_cache = MagicMock()
-    
-=======
 
 @pytest.fixture(scope="function")
 def mock_redis():
@@ -752,7 +742,6 @@
     # Create a comprehensive mock Redis cache
     mock_redis_cache = MagicMock()
 
->>>>>>> 2ec406b3
     # Configure common Redis cache operations
     mock_redis_cache.is_available.return_value = True
     mock_redis_cache.get.return_value = None  # Cache miss by default
@@ -760,17 +749,10 @@
     mock_redis_cache.setex.return_value = True
     mock_redis_cache.delete.return_value = 1
     mock_redis_cache.get_ttl.side_effect = lambda key: {
-<<<<<<< HEAD
-        'stats_service:get_dashboard_stats:period=all': 240,
-        'stats_service:get_execution_stats:period=last_month': 180
-    }.get(key, 300)
-    
-=======
         "stats_service:get_dashboard_stats:period=all": 240,
         "stats_service:get_execution_stats:period=last_month": 180,
     }.get(key, 300)
 
->>>>>>> 2ec406b3
     # Mock the underlying client for direct operations
     mock_redis_client = MagicMock()
     mock_redis_cache.client = mock_redis_client
@@ -778,25 +760,6 @@
     mock_redis_client.delete.return_value = 0
     mock_redis_client.ping.return_value = True
     mock_redis_client.ttl.return_value = 300
-<<<<<<< HEAD
-    
-    # Apply patches for both the module-level cache and the getter function
-    with patch('gefapi.utils.redis_cache.redis_cache', mock_redis_cache), \
-         patch('gefapi.utils.redis_cache.get_redis_cache', return_value=mock_redis_cache), \
-         patch('gefapi.services.stats_service.get_redis_cache', return_value=mock_redis_cache):
-        yield mock_redis_cache
-
-
-@pytest.fixture(scope='function')
-def mock_stats_service():
-    """Create a mock StatsService."""
-    from unittest.mock import MagicMock, patch
-    from gefapi.services.stats_service import StatsService
-    
-    with patch.object(StatsService, '__init__', return_value=None):
-        service = StatsService()
-        
-=======
 
     # Apply patches for both the module-level cache and the getter function
     with (
@@ -822,7 +785,6 @@
     with patch.object(StatsService, "__init__", return_value=None):
         service = StatsService()
 
->>>>>>> 2ec406b3
         # Mock all methods
         service.get_dashboard_stats = MagicMock()
         service.get_execution_stats = MagicMock()
@@ -830,48 +792,15 @@
         service.get_cache_info = MagicMock()
         service.clear_cache = MagicMock()
         service._get_summary_stats = MagicMock()
-<<<<<<< HEAD
-        
+
         yield service
 
 
-@pytest.fixture(scope='function')
-=======
-
-        yield service
-
-
 @pytest.fixture(scope="function")
->>>>>>> 2ec406b3
 def sample_execution_data():
     """Create sample execution data for testing."""
     return [
         {
-<<<<<<< HEAD
-            'id': 'exec1',
-            'status': 'FINISHED',
-            'task': 'productivity',
-            'version': '2',
-            'start_date': '2025-08-08T10:00:00Z',
-            'end_date': '2025-08-08T10:45:00Z',
-            'user_id': 'user1',
-            'country': 'USA'
-        },
-        {
-            'id': 'exec2',
-            'status': 'FAILED',
-            'task': 'land-cover',
-            'version': '2',
-            'start_date': '2025-08-08T11:00:00Z',
-            'end_date': '2025-08-08T11:30:00Z',
-            'user_id': 'user2',
-            'country': 'Brazil'
-        }
-    ]
-
-
-@pytest.fixture(scope='function')
-=======
             "id": "exec1",
             "status": "FINISHED",
             "task": "productivity",
@@ -895,26 +824,10 @@
 
 
 @pytest.fixture(scope="function")
->>>>>>> 2ec406b3
 def sample_user_stats_data():
     """Create sample user data for stats testing."""
     return [
         {
-<<<<<<< HEAD
-            'id': 'user1',
-            'email': 'user1@example.com',
-            'created_date': '2025-07-01T00:00:00Z',
-            'country': 'USA',
-            'role': 'USER'
-        },
-        {
-            'id': 'user2',
-            'email': 'user2@example.com',
-            'created_date': '2025-08-01T00:00:00Z',
-            'country': 'Brazil',
-            'role': 'USER'
-        }
-=======
             "id": "user1",
             "email": "user1@example.com",
             "created_date": "2025-07-01T00:00:00Z",
@@ -928,18 +841,11 @@
             "country": "Brazil",
             "role": "USER",
         },
->>>>>>> 2ec406b3
     ]
 
 
 # Test utilities for stats
 
-<<<<<<< HEAD
-def create_cache_key(method_name: str, **kwargs) -> str:
-    """Helper function to create cache keys for testing."""
-    params = "_".join(f"{k}={v}" for k, v in sorted(kwargs.items()) if v is not None)
-    return f"stats_service:{method_name}:{params}" if params else f"stats_service:{method_name}"
-=======
 
 def create_cache_key(method_name: str, **kwargs) -> str:
     """Helper function to create cache keys for testing."""
@@ -949,19 +855,13 @@
         if params
         else f"stats_service:{method_name}"
     )
->>>>>>> 2ec406b3
 
 
 def assert_api_response_structure(response_data: dict, expected_keys=None):
     """Assert standard API response structure."""
     if expected_keys is None:
-<<<<<<< HEAD
-        expected_keys = ['data']
-    
-=======
         expected_keys = ["data"]
 
->>>>>>> 2ec406b3
     for key in expected_keys:
         assert key in response_data, f"Expected key '{key}' in response"
 
@@ -969,16 +869,8 @@
 def assert_error_response_structure(response_data: dict):
     """Assert error response structure."""
     # Check for the actual API error format: {'detail': '...', 'status': 400}
-<<<<<<< HEAD
-    assert 'detail' in response_data
-    assert 'status' in response_data
-    assert isinstance(response_data['detail'], str)
-    assert isinstance(response_data['status'], int)
-    assert response_data['status'] >= 400
-=======
     assert "detail" in response_data
     assert "status" in response_data
     assert isinstance(response_data["detail"], str)
     assert isinstance(response_data["status"], int)
-    assert response_data["status"] >= 400
->>>>>>> 2ec406b3
+    assert response_data["status"] >= 400