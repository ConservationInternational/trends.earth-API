--- conflicted
+++ resolved
@@ -1,6 +1,5 @@
 """Tests for execution cancellation functionality"""
 
-import datetime
 from unittest.mock import Mock, patch
 
 import pytest
@@ -76,11 +75,7 @@
         assert result["success"] is False
         assert "Failed to get GEE access token" in result["error"]
 
-<<<<<<< HEAD
-    @patch('gefapi.services.execution_service.celery_app')
-=======
     @patch("gefapi.services.execution_service.celery_app")
->>>>>>> 2ec406b3
     @patch("gefapi.services.execution_service.ExecutionLog")
     @patch.object(GEEService, "cancel_gee_tasks_from_execution")
     def test_cancel_execution_with_docker_and_gee(
@@ -107,11 +102,7 @@
         mock_task_result.get.return_value = {
             "docker_service_stopped": True,
             "docker_container_stopped": False,
-<<<<<<< HEAD
-            "errors": []
-=======
             "errors": [],
->>>>>>> 2ec406b3
         }
         mock_celery_app.send_task.return_value = mock_task_result
 
@@ -135,13 +126,7 @@
 
         # Verify Celery task was called correctly
         mock_celery_app.send_task.assert_called_once_with(
-<<<<<<< HEAD
-            "docker.cancel_execution",
-            args=["test-execution-id"],
-            queue="build"
-=======
             "docker.cancel_execution", args=["test-execution-id"], queue="build"
->>>>>>> 2ec406b3
         )
 
         # Verify task result was retrieved
@@ -190,11 +175,7 @@
 class TestExecutionCancellationCeleryTasks:
     """Test execution cancellation with new Celery task architecture"""
 
-<<<<<<< HEAD
-    @patch('gefapi.services.execution_service.celery_app')
-=======
     @patch("gefapi.services.execution_service.celery_app")
->>>>>>> 2ec406b3
     def test_cancel_execution_with_successful_celery_task(self, mock_celery_app):
         """Test cancellation with successful Celery Docker task"""
         from gefapi.models import Execution
@@ -210,11 +191,7 @@
         mock_task_result.get.return_value = {
             "docker_service_stopped": True,
             "docker_container_stopped": False,
-<<<<<<< HEAD
-            "errors": []
-=======
             "errors": [],
->>>>>>> 2ec406b3
         }
         mock_celery_app.send_task.return_value = mock_task_result
 
@@ -224,14 +201,6 @@
 
         # Mock GEE cancellation
         with (
-<<<<<<< HEAD
-            patch.object(ExecutionService, "get_execution", return_value=mock_execution),
-            patch("gefapi.services.execution_service.ExecutionLog") as mock_execution_log,
-            patch.object(GEEService, "cancel_gee_tasks_from_execution") as mock_gee_cancel,
-            patch("gefapi.services.execution_service.db") as mock_db,
-        ):
-            mock_execution_log.query.filter.return_value.order_by.return_value.all.return_value = [mock_log]
-=======
             patch.object(
                 ExecutionService, "get_execution", return_value=mock_execution
             ),
@@ -246,7 +215,6 @@
             mock_execution_log.query.filter.return_value.order_by.return_value.all.return_value = [
                 mock_log
             ]
->>>>>>> 2ec406b3
             mock_gee_cancel.return_value = [
                 {
                     "task_id": "6CIGR7EG2J45GJ2DN2J7X3WZ",
@@ -260,13 +228,7 @@
 
             # Verify Celery task was called with correct parameters
             mock_celery_app.send_task.assert_called_once_with(
-<<<<<<< HEAD
-                "docker.cancel_execution",
-                args=["test-execution-id"],
-                queue="build"
-=======
                 "docker.cancel_execution", args=["test-execution-id"], queue="build"
->>>>>>> 2ec406b3
             )
 
             # Verify task result was retrieved with timeout
@@ -283,11 +245,7 @@
             assert result["cancellation_details"]["docker_service_stopped"] is True
             assert result["cancellation_details"]["docker_container_stopped"] is False
 
-<<<<<<< HEAD
-    @patch('gefapi.services.execution_service.celery_app')
-=======
     @patch("gefapi.services.execution_service.celery_app")
->>>>>>> 2ec406b3
     def test_cancel_execution_celery_task_timeout(self, mock_celery_app):
         """Test cancellation when Celery task times out"""
         from gefapi.models import Execution
@@ -304,12 +262,6 @@
         mock_celery_app.send_task.return_value = mock_task_result
 
         with (
-<<<<<<< HEAD
-            patch.object(ExecutionService, "get_execution", return_value=mock_execution),
-            patch("gefapi.services.execution_service.ExecutionLog") as mock_execution_log,
-            patch.object(GEEService, "cancel_gee_tasks_from_execution") as mock_gee_cancel,
-            patch("gefapi.services.execution_service.db") as mock_db,
-=======
             patch.object(
                 ExecutionService, "get_execution", return_value=mock_execution
             ),
@@ -320,7 +272,6 @@
                 GEEService, "cancel_gee_tasks_from_execution"
             ) as mock_gee_cancel,
             patch("gefapi.services.execution_service.db"),
->>>>>>> 2ec406b3
         ):
             mock_execution_log.query.filter.return_value.order_by.return_value.all.return_value = []
             mock_gee_cancel.return_value = []
@@ -334,18 +285,12 @@
             # Should have error in cancellation details
             assert "cancellation_details" in result
             assert len(result["cancellation_details"]["errors"]) > 0
-<<<<<<< HEAD
-            assert "Docker cancellation task failed" in result["cancellation_details"]["errors"][0]
-
-    @patch('gefapi.services.execution_service.celery_app')
-=======
             assert (
                 "Docker cancellation task failed"
                 in result["cancellation_details"]["errors"][0]
             )
 
     @patch("gefapi.services.execution_service.celery_app")
->>>>>>> 2ec406b3
     def test_cancel_execution_docker_partial_failure(self, mock_celery_app):
         """Test cancellation with partial Docker cleanup failure"""
         from gefapi.models import Execution
@@ -361,21 +306,11 @@
         mock_task_result.get.return_value = {
             "docker_service_stopped": False,
             "docker_container_stopped": True,
-<<<<<<< HEAD
-            "errors": ["Service not found", "Failed to remove service"]
-=======
             "errors": ["Service not found", "Failed to remove service"],
->>>>>>> 2ec406b3
         }
         mock_celery_app.send_task.return_value = mock_task_result
 
         with (
-<<<<<<< HEAD
-            patch.object(ExecutionService, "get_execution", return_value=mock_execution),
-            patch("gefapi.services.execution_service.ExecutionLog") as mock_execution_log,
-            patch.object(GEEService, "cancel_gee_tasks_from_execution") as mock_gee_cancel,
-            patch("gefapi.services.execution_service.db") as mock_db,
-=======
             patch.object(
                 ExecutionService, "get_execution", return_value=mock_execution
             ),
@@ -386,7 +321,6 @@
                 GEEService, "cancel_gee_tasks_from_execution"
             ) as mock_gee_cancel,
             patch("gefapi.services.execution_service.db"),
->>>>>>> 2ec406b3
         ):
             mock_execution_log.query.filter.return_value.order_by.return_value.all.return_value = []
             mock_gee_cancel.return_value = []
@@ -395,11 +329,7 @@
 
             # Should succeed with execution marked as cancelled
             assert mock_execution.status == "CANCELLED"
-<<<<<<< HEAD
-            
-=======
-
->>>>>>> 2ec406b3
+
             # Should have Docker errors in details
             details = result["cancellation_details"]
             assert details["docker_service_stopped"] is False
@@ -408,11 +338,7 @@
             assert "Service not found" in details["errors"]
             assert "Failed to remove service" in details["errors"]
 
-<<<<<<< HEAD
-    @patch('gefapi.services.execution_service.celery_app')
-=======
     @patch("gefapi.services.execution_service.celery_app")
->>>>>>> 2ec406b3
     def test_cancel_execution_with_gee_and_docker_success(self, mock_celery_app):
         """Test comprehensive cancellation with both Docker and GEE tasks"""
         from gefapi.models import Execution
@@ -428,11 +354,7 @@
         mock_task_result.get.return_value = {
             "docker_service_stopped": True,
             "docker_container_stopped": True,
-<<<<<<< HEAD
-            "errors": []
-=======
             "errors": [],
->>>>>>> 2ec406b3
         }
         mock_celery_app.send_task.return_value = mock_task_result
 
@@ -440,16 +362,6 @@
         mock_logs = [
             Mock(text="Starting GEE task ABCD1234EFGH5678IJKL9012"),
             Mock(text="Task XYZA9876BCDE5432FGHI1234 submitted"),
-<<<<<<< HEAD
-            Mock(text="Regular log without task ID")
-        ]
-
-        with (
-            patch.object(ExecutionService, "get_execution", return_value=mock_execution),
-            patch("gefapi.services.execution_service.ExecutionLog") as mock_execution_log,
-            patch.object(GEEService, "cancel_gee_tasks_from_execution") as mock_gee_cancel,
-            patch("gefapi.services.execution_service.db") as mock_db,
-=======
             Mock(text="Regular log without task ID"),
         ]
 
@@ -464,7 +376,6 @@
                 GEEService, "cancel_gee_tasks_from_execution"
             ) as mock_gee_cancel,
             patch("gefapi.services.execution_service.db"),
->>>>>>> 2ec406b3
         ):
             mock_execution_log.query.filter.return_value.order_by.return_value.all.return_value = mock_logs
             mock_gee_cancel.return_value = [
@@ -479,22 +390,14 @@
                     "success": True,
                     "status": "CANCELLED",
                     "error": None,
-<<<<<<< HEAD
-                }
-=======
                 },
->>>>>>> 2ec406b3
             ]
 
             result = ExecutionService.cancel_execution("test-execution-id")
 
             # Verify comprehensive results
             assert mock_execution.status == "CANCELLED"
-<<<<<<< HEAD
-            
-=======
-
->>>>>>> 2ec406b3
+
             details = result["cancellation_details"]
             assert details["docker_service_stopped"] is True
             assert details["docker_container_stopped"] is True
@@ -509,11 +412,7 @@
             assert "Starting GEE task ABCD1234EFGH5678IJKL9012" in call_args
             assert "Task XYZA9876BCDE5432FGHI1234 submitted" in call_args
 
-<<<<<<< HEAD
-    @patch('gefapi.services.execution_service.celery_app')
-=======
     @patch("gefapi.services.execution_service.celery_app")
->>>>>>> 2ec406b3
     def test_cancel_execution_logs_creation(self, mock_celery_app):
         """Test that cancellation creates appropriate execution logs"""
         from gefapi.models import Execution
@@ -529,20 +428,11 @@
         mock_task_result.get.return_value = {
             "docker_service_stopped": True,
             "docker_container_stopped": False,
-<<<<<<< HEAD
-            "errors": []
-=======
             "errors": [],
->>>>>>> 2ec406b3
         }
         mock_celery_app.send_task.return_value = mock_task_result
 
         with (
-<<<<<<< HEAD
-            patch.object(ExecutionService, "get_execution", return_value=mock_execution),
-            patch("gefapi.services.execution_service.ExecutionLog") as mock_execution_log,
-            patch.object(GEEService, "cancel_gee_tasks_from_execution") as mock_gee_cancel,
-=======
             patch.object(
                 ExecutionService, "get_execution", return_value=mock_execution
             ),
@@ -552,7 +442,6 @@
             patch.object(
                 GEEService, "cancel_gee_tasks_from_execution"
             ) as mock_gee_cancel,
->>>>>>> 2ec406b3
             patch("gefapi.services.execution_service.db") as mock_db,
         ):
             mock_execution_log.query.filter.return_value.order_by.return_value.all.return_value = []
@@ -569,22 +458,6 @@
 
             # Verify log was created with correct information
             mock_db.session.add.assert_called()
-<<<<<<< HEAD
-            
-            # Check the calls to add() 
-            add_calls = mock_db.session.add.call_args_list
-            assert len(add_calls) >= 1  # At least the log should be added
-            
-            # Find the log creation call - it should be a Mock of ExecutionLog with the expected attributes
-            log_created = False
-            for call in add_calls:
-                call_arg = call[0][0]  # First argument to add()
-                if hasattr(call_arg, 'text') and "cancelled by user" in str(call_arg.text).lower():
-                    log_created = True
-                    # Since ExecutionLog is mocked, we need to check the constructor call
-                    break
-            
-=======
 
             # Check the calls to add()
             add_calls = mock_db.session.add.call_args_list
@@ -600,19 +473,12 @@
                     # Since ExecutionLog is mocked, we need to check the constructor call
                     break
 
->>>>>>> 2ec406b3
             # Alternatively, check if ExecutionLog constructor was called correctly
             assert mock_execution_log.called
             log_call_args = mock_execution_log.call_args
             if log_call_args:
                 # Check the keyword arguments passed to ExecutionLog constructor
                 kwargs = log_call_args[1] if len(log_call_args) > 1 else {}
-<<<<<<< HEAD
-                text_arg = kwargs.get('text', '') or (log_call_args[0][0] if log_call_args[0] else '')
-                level_arg = kwargs.get('level', '') or (log_call_args[0][1] if len(log_call_args[0]) > 1 else '')
-                execution_id_arg = kwargs.get('execution_id', '') or (log_call_args[0][2] if len(log_call_args[0]) > 2 else '')
-                
-=======
                 text_arg = kwargs.get("text", "") or (
                     log_call_args[0][0] if log_call_args[0] else ""
                 )
@@ -623,7 +489,6 @@
                     log_call_args[0][2] if len(log_call_args[0]) > 2 else ""
                 )
 
->>>>>>> 2ec406b3
                 assert "cancelled by user" in str(text_arg).lower()
                 assert str(level_arg) == "INFO"
                 assert str(execution_id_arg) == mock_execution.id
@@ -633,11 +498,7 @@
         from gefapi.models import Execution
 
         invalid_states = ["FINISHED", "FAILED", "CANCELLED"]
-<<<<<<< HEAD
-        
-=======
-
->>>>>>> 2ec406b3
+
         for state in invalid_states:
             mock_execution = Mock(spec=Execution)
             mock_execution.id = f"test-{state.lower()}-execution"
@@ -645,16 +506,11 @@
             mock_execution.user_id = "test-user-id"
 
             with (
-<<<<<<< HEAD
-                patch.object(ExecutionService, "get_execution", return_value=mock_execution),
-                pytest.raises(Exception, match=f"Cannot cancel execution in {state} state"),
-=======
                 patch.object(
                     ExecutionService, "get_execution", return_value=mock_execution
                 ),
                 pytest.raises(
                     Exception, match=f"Cannot cancel execution in {state} state"
                 ),
->>>>>>> 2ec406b3
             ):
                 ExecutionService.cancel_execution(f"test-{state.lower()}-execution")