#!/usr/bin/env python3
"""
Database migration script - Simplified version
"""

import atexit
import logging
import sys
import time

# Add the project root to Python path
sys.path.insert(0, "/opt/gef-api")

# Set up logging with more verbose output
logging.basicConfig(
    level=logging.INFO, format="%(asctime)s - %(name)s - %(levelname)s - %(message)s"
)
logger = logging.getLogger(__name__)


def cleanup():
    logger.info("Script is exiting...")
    sys.stdout.flush()
    sys.stderr.flush()


# Register cleanup function
atexit.register(cleanup)


def wait_for_database(app):
    """Wait for database to be ready"""
    logger.info("Waiting for database to be ready...")

    max_retries = 30
    retry_count = 0

    while retry_count < max_retries:
        try:
            from sqlalchemy import text

            from gefapi import db

            # Test database connection within app context
            with app.app_context(), db.engine.connect() as connection:
                connection.execute(text("SELECT 1")).fetchone()

            logger.info("Database is ready!")
            return True

        except Exception as e:
            retry_count += 1
            logger.info(
                f"Database not ready (attempt {retry_count}/{max_retries}): {e}"
            )
            time.sleep(2)

    raise RuntimeError("Database did not become ready within timeout period")


def run_migrations():
    """Run database migrations"""
    print("Running database migrations...")
    logger.info("Migration script started")

    try:
        logger.info("Importing Flask-Migrate...")
        from alembic.script import ScriptDirectory
        from flask_migrate import upgrade

        logger.info("Importing gefapi app...")
        from gefapi import app, db

        logger.info("Imports completed successfully")

        # Wait for database to be ready
        wait_for_database(app)

        print("Creating Flask app context...")
        logger.info("Creating Flask app context...")

        with app.app_context():
            logger.info("App context created successfully")

            # Check for multiple heads before attempting upgrade
            logger.info("Checking migration heads...")

            try:
                # Get Flask-Migrate config
                from flask_migrate import Migrate

                migrate = Migrate()
                migrate.init_app(app, app.extensions["migrate"].db)

                # Get Alembic config from Flask-Migrate
                config = migrate.get_config()
                script = ScriptDirectory.from_config(config)

                # Get current heads
                heads = script.get_heads()
                logger.info(f"Found {len(heads)} migration heads: {heads}")

                if len(heads) > 1:
                    logger.warning(f"Multiple heads detected: {heads}")
                    print(f"⚠️  Multiple migration heads detected: {heads}")

                    # Check if database is already at the target state
                    try:
                        # Test if all expected columns exist by querying models
                        from gefapi.models.script import Script
                        from gefapi.models.status_log import StatusLog
                        from gefapi.models.user import User

                        # Check User model for new columns
                        user = db.session.query(User).first()
                        if user is not None:
<<<<<<< HEAD
                            # Try to access new columns to verify they exist
                            _ = (
                                user.gee_oauth_token
                                if hasattr(user, "gee_oauth_token")
                                else None
=======
                            # Try to access the new columns to verify they exist
                            _ = user.gee_oauth_token
                            _ = user.email_notifications_enabled
                            logger.info("✅ Database schema appears to be up-to-date")
                            print(
                                "✅ Database schema is already current - "
                                "no migration needed"
>>>>>>> 817165d4
                            )
                            _ = (
                                user.email_notifications_enabled
                                if hasattr(user, "email_notifications_enabled")
                                else None
                            )
                            _ = (
                                user.google_groups_trends_earth_users
                                if hasattr(user, "google_groups_trends_earth_users")
                                else None
                            )

                        # Check status_log for new columns
                        status_log = db.session.query(StatusLog).first()
                        if status_log is not None:
                            _ = (
                                status_log.status_from
                                if hasattr(status_log, "status_from")
                                else None
                            )
                            _ = (
                                status_log.status_to
                                if hasattr(status_log, "status_to")
                                else None
                            )
                            _ = (
                                status_log.execution_id
                                if hasattr(status_log, "execution_id")
                                else None
                            )

                        # Check script for build_error column
                        script = db.session.query(Script).first()
                        if script is not None:
                            _ = (
                                script.build_error
                                if hasattr(script, "build_error")
                                else None
                            )

                        logger.info("✅ Database schema appears to be up-to-date")
                        print(
                            "✅ Database schema is already current - "
                            "no migration needed"
                        )
                        print("✓ Database migrations completed successfully")
                        return
                    except Exception as schema_check_error:
                        logger.info(
                            "Schema check indicated migration needed: "
                            f"{schema_check_error}"
                        )

                    # Try to upgrade to the known good merged head
                    logger.info(
                        "Attempting to resolve multiple heads by upgrading to "
                        "the latest merged head..."
                    )
                    print("🔧 Resolving multiple heads...")

                    # Use the latest merge migration that combines all branches
                    target_head = "heads"  # Upgrade to all heads
                    logger.info(f"Upgrading to all heads: {target_head}")
                    try:
                        upgrade(revision=target_head)
                    except Exception as upgrade_error:
                        if "already exists" in str(
                            upgrade_error
                        ) or "DuplicateColumn" in str(upgrade_error):
                            logger.info(
                                "✅ Database appears to be up-to-date (columns exist)"
                            )
                            print("✅ Database schema is already current")
                            print("✓ Database migrations completed successfully")
                            return
                        raise upgrade_error

                else:
                    logger.info("Single head found, proceeding with normal upgrade")
                    print("✓ Single migration head found - proceeding with upgrade")
                    upgrade(revision="head")

            except Exception as head_check_error:
                logger.warning(f"Head check failed: {head_check_error}")
                print(
                    f"⚠️  Head check failed, trying direct upgrade: {head_check_error}"
                )

                # Fallback: try direct upgrade to head
                try:
                    upgrade(revision="head")
                except Exception as upgrade_error:
                    logger.error(f"Direct upgrade failed: {upgrade_error}")

                    # Final fallback: try upgrading to latest merged state
                    logger.info("Trying upgrade to heads as final fallback...")
                    upgrade(revision="heads")

            logger.info("Flask-Migrate upgrade completed successfully")
            print("✓ Database migrations completed successfully")

    except Exception as e:
        print(f"✗ Migration failed: {e}")
        logger.error(f"Migration failed: {e}")
        import traceback

        traceback.print_exc()
        logger.error("Full traceback printed above")
        sys.exit(1)

    logger.info("Migration script completed successfully")


def setup_staging_environment():
    """Set up complete staging environment including users, scripts, and logs"""
    import os

    # Only run in staging environment
    if os.getenv("ENVIRONMENT") != "staging":
        logger.info("Not in staging environment, skipping staging setup")
        return

    logger.info("Setting up complete staging environment...")

    try:
        # Import the comprehensive setup module
        import sys

        sys.path.insert(0, "/opt/gef-api")

        # Run the comprehensive staging setup
        from setup_staging_environment import StagingEnvironmentSetup

        setup = StagingEnvironmentSetup()
        setup.run()

        logger.info("Staging environment setup completed successfully")
        print("✓ Staging environment setup completed successfully")

    except Exception as e:
        logger.error(f"Failed to setup staging environment: {e}")
        print(f"✗ Staging environment setup failed: {e}")
        # Don't fail the migration for staging setup issues
        import traceback

        traceback.print_exc()


if __name__ == "__main__":
    run_migrations()
    setup_staging_environment()<|MERGE_RESOLUTION|>--- conflicted
+++ resolved
@@ -114,13 +114,6 @@
                         # Check User model for new columns
                         user = db.session.query(User).first()
                         if user is not None:
-<<<<<<< HEAD
-                            # Try to access new columns to verify they exist
-                            _ = (
-                                user.gee_oauth_token
-                                if hasattr(user, "gee_oauth_token")
-                                else None
-=======
                             # Try to access the new columns to verify they exist
                             _ = user.gee_oauth_token
                             _ = user.email_notifications_enabled
@@ -128,7 +121,6 @@
                             print(
                                 "✅ Database schema is already current - "
                                 "no migration needed"
->>>>>>> 817165d4
                             )
                             _ = (
                                 user.email_notifications_enabled
