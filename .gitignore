--- conflicted
+++ resolved
@@ -76,13 +76,9 @@
 celerybeat-schedule
 
 # dotenv
-<<<<<<< HEAD
-*.env
-=======
 .env
 develop.env
 prod.env
->>>>>>> 076f8732
 
 # virtualenv
 venv/
