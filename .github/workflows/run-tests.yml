--- conflicted
+++ resolved
@@ -45,11 +45,7 @@
     
     strategy:
       matrix:
-<<<<<<< HEAD
-        python-version: ["3.11", "3.12"]
-=======
-        python-version: ["3.10", "3.11", "3.12", "3.13"]
->>>>>>> 817165d4
+        python-version: ["3.11", "3.12", "3.13"]
 
     steps:
     - name: Checkout repository
