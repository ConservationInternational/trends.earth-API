name: Deploy to Production

on:
  push:
    branches: [master]
  workflow_dispatch:
    inputs:
      force_deploy:
        description: 'Force deployment even if no changes detected'
        required: false
        default: 'false'
        type: boolean

env:
  REGISTRY: ${{ secrets.DOCKER_REGISTRY }}
  IMAGE_NAME: trendsearth-api
  COMPOSE_FILE: docker-compose.prod.yml

jobs:
  build-and-deploy:
    name: Build and Deploy to Production
    runs-on: ubuntu-latest
    environment: production
    
    steps:
    - name: Configure AWS credentials
      uses: aws-actions/configure-aws-credentials@v4
      with:
        aws-access-key-id: ${{ secrets.AWS_ACCESS_KEY_ID }}
        aws-secret-access-key: ${{ secrets.AWS_SECRET_ACCESS_KEY }}
        aws-region: ${{ secrets.AWS_REGION || 'us-east-1' }}

    - name: Get runner IP and update security group
      id: security-group
      run: |
<<<<<<< HEAD
        # Get the public IP of the GitHub Actions runner
        RUNNER_IP=$(curl -s https://checkip.amazonaws.com)
        echo "Runner IP: $RUNNER_IP"
        echo "runner-ip=$RUNNER_IP" >> $GITHUB_OUTPUT
        
        # Add SSH access rule for the runner IP
        echo "Adding SSH access for runner IP $RUNNER_IP to security group ${{ secrets.PROD_SECURITY_GROUP_ID }}"
        aws ec2 authorize-security-group-ingress \
          --group-id "${{ secrets.PROD_SECURITY_GROUP_ID }}" \
          --protocol tcp \
          --port 22 \
          --cidr "${RUNNER_IP}/32" || true
        
        echo "Security group rule added successfully"
=======
        echo "Configuring Docker for insecure registry: ${{ env.REGISTRY }}"
        mkdir -p $HOME/.docker
        # Escape any special characters in the registry URL and auth secret
        REGISTRY_ESCAPED=$(echo "${{ env.REGISTRY }}" | sed 's/\\/\\\\/g' | sed 's/"/\\"/g')
        AUTH_ESCAPED=$(echo "${{ secrets.DOCKER_HTTP_SECRET }}" | sed 's/\\/\\\\/g' | sed 's/"/\\"/g')
        cat > $HOME/.docker/config.json << 'EOF'
        {
          "insecure-registries": ["REGISTRY_PLACEHOLDER"],
          "auths": {
            "REGISTRY_PLACEHOLDER": {
              "auth": "AUTH_PLACEHOLDER"
            }
          }
        }
        EOF
        # Replace placeholders with actual values
        sed -i "s|REGISTRY_PLACEHOLDER|${REGISTRY_ESCAPED}|g" $HOME/.docker/config.json
        sed -i "s|AUTH_PLACEHOLDER|${AUTH_ESCAPED}|g" $HOME/.docker/config.json
>>>>>>> c5cfe777

    - name: Set SSH port variable
      id: ssh-port
      run: |
        # Trim whitespace and newlines from the port
        PORT="${{ secrets.PROD_SSH_PORT || 22 }}"
        PORT=$(echo "$PORT" | tr -d '[:space:]')
        echo "port=$PORT" >> $GITHUB_OUTPUT

    - name: Build and push image on production server
      uses: appleboy/ssh-action@v1.0.0
      with:
        host: ${{ secrets.PROD_HOST }}
        username: ${{ secrets.PROD_USERNAME }}
        key: ${{ secrets.PROD_SSH_KEY }}
        port: ${{ steps.ssh-port.outputs.port }}
        script: |
          set -e
          
          echo "🚀 Building Docker image on production server..."
          
          # Navigate to application directory
          cd ${{ secrets.PROD_APP_PATH || '/opt/trends-earth-api' }}
          
          # Pull latest changes
          git fetch origin
          git reset --hard origin/master
          
          echo "✅ Currently on branch: $(git branch --show-current)"
          
          # Configure insecure registry on server if needed
          echo "📋 Configuring insecure registry on server..."
          sudo mkdir -p /etc/docker
          if [ ! -f /etc/docker/daemon.json ] || ! grep -q "insecure-registries" /etc/docker/daemon.json; then
            echo '{"insecure-registries":["${{ env.REGISTRY }}"]}' | sudo tee /etc/docker/daemon.json > /dev/null
            sudo systemctl restart docker
            sleep 10
          fi
          
          # Configure Docker client authentication
          mkdir -p $HOME/.docker
          REGISTRY_ESCAPED=$(echo "${{ env.REGISTRY }}" | sed 's/\\/\\\\/g' | sed 's/"/\\"/g')
          AUTH_ESCAPED=$(echo "${{ secrets.DOCKER_HTTP_SECRET }}" | sed 's/\\/\\\\/g' | sed 's/"/\\"/g')
          cat > $HOME/.docker/config.json << 'EOF'
          {
            "auths": {
              "REGISTRY_PLACEHOLDER": {
                "auth": "AUTH_PLACEHOLDER"
              }
            },
            "insecure-registries": ["REGISTRY_PLACEHOLDER"]
          }
          EOF
          # Replace placeholders with actual values
          sed -i "s|REGISTRY_PLACEHOLDER|${REGISTRY_ESCAPED}|g" $HOME/.docker/config.json
          sed -i "s|AUTH_PLACEHOLDER|${AUTH_ESCAPED}|g" $HOME/.docker/config.json
<<<<<<< HEAD
          
          # Build the image with the appropriate tags
          echo "🔨 Building Docker image..."
          
          # Create production-specific tags
          REGISTRY="${{ env.REGISTRY }}"
          IMAGE_NAME="${{ env.IMAGE_NAME }}"
          BRANCH_NAME="${{ github.ref_name }}"
          SHORT_SHA="${{ github.sha }}"
          SHORT_SHA="${SHORT_SHA:0:7}"
          
          BUILT_TAGS="$REGISTRY/$IMAGE_NAME:$BRANCH_NAME
          $REGISTRY/$IMAGE_NAME:$BRANCH_NAME-$SHORT_SHA
          $REGISTRY/$IMAGE_NAME:latest"
          
          # Build with the first tag (primary tag)
          PRIMARY_TAG="$REGISTRY/$IMAGE_NAME:$BRANCH_NAME"
          echo "Building with primary tag: $PRIMARY_TAG"
          docker build -t "$PRIMARY_TAG" .
          
          # Tag with additional tags
          echo "$BUILT_TAGS" | while IFS= read -r tag; do
            if [ -n "$tag" ] && [ "$tag" != "$PRIMARY_TAG" ]; then
              echo "Tagging with: $tag"
              docker tag "$PRIMARY_TAG" "$tag"
            fi
          done
          
          # Push all tags to the local registry
          echo "🚀 Pushing images to local registry..."
          echo "$BUILT_TAGS" | while IFS= read -r tag; do
            if [ -n "$tag" ]; then
              echo "Pushing: $tag"
              docker push "$tag"
            fi
          done
          
          echo "✅ Image build and push completed!"

    - name: Deploy to EC2 Production
      uses: appleboy/ssh-action@v1.0.0
      with:
        host: ${{ secrets.PROD_HOST }}
        username: ${{ secrets.PROD_USERNAME }}
        key: ${{ secrets.PROD_SSH_KEY }}
        port: ${{ steps.ssh-port.outputs.port }}
        script: |
          set -e
          
          echo "🚀 Starting production deployment..."
          
          # Navigate to application directory
          cd ${{ secrets.PROD_APP_PATH || '/opt/trends-earth-api' }}
=======
>>>>>>> c5cfe777
          
          # Set Docker group ID for socket access
          export DOCKER_GROUP_ID=$(getent group docker | cut -d: -f3)
          export DOCKER_REGISTRY="${{ secrets.DOCKER_REGISTRY }}"
          
          # Deploy with Docker Swarm
          echo "📦 Deploying services..."
          
          # Force remove existing stack and wait for complete cleanup
          echo "🔄 Ensuring clean deployment environment..."
          docker stack rm trends-earth-prod || true
          
          # Wait for all services to be completely removed
          echo "⏳ Waiting for stack cleanup to complete..."
          timeout=60
          while [ $timeout -gt 0 ]; do
            if ! docker service ls --format "{{.Name}}" | grep -q "trends-earth-prod"; then
              echo "✅ Stack cleanup completed"
              break
            fi
            echo "⏳ Waiting for services to stop... ($timeout seconds remaining)"
            sleep 5
            timeout=$((timeout - 5))
          done
          
          # Additional cleanup - remove any lingering containers
          echo "🧹 Cleaning up any remaining containers..."
          docker ps -a --filter "name=trends-earth-prod" --format "{{.Names}}" | xargs -r docker rm -f || true
          
          # Remove any existing networks to ensure clean state
          echo "🌐 Cleaning up overlay networks..."
          if docker network ls --format "{{.Name}}" | grep -q "trends-earth-prod_backend"; then
            echo "Removing existing network trends-earth-prod_backend..."
            # Force remove network even if it has active endpoints
            docker network rm trends-earth-prod_backend --force || true
            echo "✅ Network cleanup completed"
            sleep 3
          fi
          
          # Ensure we're using the latest compose file
          echo "📋 Verifying compose file..."
          if [ ! -f "${{ env.COMPOSE_FILE }}" ]; then
            echo "❌ Compose file not found: ${{ env.COMPOSE_FILE }}"
            exit 1
          fi
          
          # Deploy fresh stack
          echo "🚀 Deploying fresh stack..."
          docker stack deploy -c ${{ env.COMPOSE_FILE }} --with-registry-auth trends-earth-prod
          
          # Wait for services to be ready
          echo "⏳ Waiting for services to be ready..."
          
          # Check that all services are running with desired replicas
          echo "📊 Waiting for all services to be running..."
          max_wait=120
          wait_time=0
          
          while [ $wait_time -lt $max_wait ]; do
            # Check if all services have desired replicas running
            pending_services=$(docker service ls --filter "name=trends-earth-prod" --format "table {{.Name}}\t{{.Replicas}}" | grep -v "1/1" | wc -l)
            
            # Migrate when running correctly will run once then exit, so we expect 1 service to not be replicated
            if [ $pending_services -eq 2 ]; then  # Only header line and migrate line should remain if all other services are 1/1
              echo "✅ All services are running"
              break
            fi
            
            echo "⏳ Waiting for services to be ready... ($wait_time/$max_wait seconds)"
            docker service ls --filter "name=trends-earth-prod"
            sleep 10
            wait_time=$((wait_time + 10))
          done
          
          if [ $wait_time -ge $max_wait ]; then
            echo "⚠️ Some services may not be fully ready after $max_wait seconds"
          fi
          
          # Check service status
          echo "📊 Final service status:"
          docker service ls | grep trends-earth-prod
          
          # Health check
          echo "🏥 Performing health check..."
          max_attempts=30
          attempt=1
          
          while [ $attempt -le $max_attempts ]; do
            echo "⏳ Health check attempt $attempt/$max_attempts..."
            
            # First check if port is listening
            if ! nc -z 127.0.0.1 3001 2>/dev/null; then
              echo "⚠️ Port 3001 is not listening yet"
            else
              echo "✅ Port 3001 is listening"
            fi
            
            # Perform health check request
            health_response=$(curl -f -s -w "HTTP_CODE:%{http_code}" http://127.0.0.1:3001/api-health 2>&1)
            curl_exit_code=$?
            
            if [ $curl_exit_code -eq 0 ]; then
              echo "✅ Health check passed"
              echo "Response: $health_response"
              break
            else
              echo "⏳ Health check failed with exit code $curl_exit_code"
              echo "Response: $health_response"
            fi
            
            sleep 10
            attempt=$((attempt + 1))
          done
          
          if [ $attempt -gt $max_attempts ]; then
            echo "❌ Health check failed after $max_attempts attempts"
            echo "🔍 Final debugging information:"
            echo "  - All running containers:"
            docker ps --filter "name=trends-earth-prod"
            echo "  - Manager service details:"
            docker service inspect trends-earth-prod_manager --format="{{json .Spec.TaskTemplate.ContainerSpec}}" || echo "Service not found"
            echo "  - Recent manager service logs:"
            docker service logs --tail 50 trends-earth-prod_manager || echo "No logs available"
            
            echo "🔄 Initiating automatic rollback..."
            
            # Rollback all services
            docker service rollback trends-earth-prod_manager || echo "Manager rollback failed"
            docker service rollback trends-earth-prod_worker || echo "Worker rollback failed"  
            docker service rollback trends-earth-prod_beat || echo "Beat rollback failed"
            
            # Wait for rollback to complete
            sleep 60
            
            # Verify rollback health
            if curl -f http://localhost:3001/api-health > /dev/null 2>&1; then
              echo "✅ Rollback successful - services restored"
            else
              echo "❌ Rollback verification failed - manual intervention required"
            fi
            
            exit 1
          fi
          
          echo "🎉 Production deployment completed successfully!"

    - name: Run basic integration tests
      uses: appleboy/ssh-action@v1.0.0
      with:
        host: ${{ secrets.PROD_HOST }}
        username: ${{ secrets.PROD_USERNAME }}
        key: ${{ secrets.PROD_SSH_KEY }}
        port: ${{ steps.ssh-port.outputs.port }}
        script: |
          set -e
          
          # Navigate to application directory
          cd ${{ secrets.PROD_APP_PATH || '/opt/trends-earth-api' }}
          
          echo "🧪 Running basic integration tests for production..."
          
          # Test API health endpoint
          echo "⏳ Testing health endpoint..."
          if curl -f -s http://127.0.0.1:3001/api-health >/dev/null 2>&1; then
            echo "✅ Health endpoint working"
          else
            echo "❌ Health endpoint failed"
            exit 1
          fi
          
          # Test API documentation endpoint
          echo "⏳ Testing API documentation endpoint..."
          if curl -f -s http://127.0.0.1:3001/api/docs/ >/dev/null 2>&1; then
            echo "✅ API documentation endpoint working"
          else
            echo "❌ API documentation endpoint failed"
            exit 1
          fi
          
          # Test database connectivity through API
          echo "⏳ Testing basic API functionality..."
          api_response=$(curl -f -s -w "HTTP_CODE:%{http_code}" http://127.0.0.1:3001/api/v1/auth/check-logged 2>&1)
          if echo "$api_response" | grep -q "HTTP_CODE:200\|HTTP_CODE:401"; then
            echo "✅ API responding correctly"
          else
            echo "❌ API not responding correctly: $api_response"
            exit 1
          fi
          
          echo "✅ All basic integration tests passed"

    - name: Notify Rollbar of deployment
      if: success()
      run: |
        echo "🔔 Notifying Rollbar of successful deployment..."
        
        # Get deployment information
        ENVIRONMENT="production"
        REVISION="${{ github.sha }}"
        LOCAL_USERNAME="${{ github.actor }}"
        COMMENT="Deployed to production via GitHub Actions - Branch: ${{ github.ref_name }}, Commit: ${REVISION:0:7}"
        
        # Send deployment notification to Rollbar
        curl -X POST 'https://api.rollbar.com/api/1/deploy/' \
          -H 'Content-Type: application/json' \
          -d '{
            "access_token": "${{ secrets.ROLLBAR_SERVER_ACCESS_TOKEN }}",
            "environment": "'"$ENVIRONMENT"'",
            "revision": "'"$REVISION"'",
            "local_username": "'"$LOCAL_USERNAME"'",
            "comment": "'"$COMMENT"'"
          }'
        
        echo "✅ Rollbar deployment notification sent successfully"

    - name: Cleanup security group access
      if: always()
      run: |
        # Remove the SSH access rule for the runner IP
        RUNNER_IP="${{ steps.security-group.outputs.runner-ip }}"
        if [ -n "$RUNNER_IP" ]; then
          echo "Removing SSH access for runner IP $RUNNER_IP from security group ${{ secrets.PROD_SECURITY_GROUP_ID }}"
          aws ec2 revoke-security-group-ingress \
            --group-id "${{ secrets.PROD_SECURITY_GROUP_ID }}" \
            --protocol tcp \
            --port 22 \
            --cidr "${RUNNER_IP}/32" || true
          echo "Security group rule removed successfully"
        else
          echo "No runner IP found to remove from security group"
        fi<|MERGE_RESOLUTION|>--- conflicted
+++ resolved
@@ -33,7 +33,6 @@
     - name: Get runner IP and update security group
       id: security-group
       run: |
-<<<<<<< HEAD
         # Get the public IP of the GitHub Actions runner
         RUNNER_IP=$(curl -s https://checkip.amazonaws.com)
         echo "Runner IP: $RUNNER_IP"
@@ -48,26 +47,6 @@
           --cidr "${RUNNER_IP}/32" || true
         
         echo "Security group rule added successfully"
-=======
-        echo "Configuring Docker for insecure registry: ${{ env.REGISTRY }}"
-        mkdir -p $HOME/.docker
-        # Escape any special characters in the registry URL and auth secret
-        REGISTRY_ESCAPED=$(echo "${{ env.REGISTRY }}" | sed 's/\\/\\\\/g' | sed 's/"/\\"/g')
-        AUTH_ESCAPED=$(echo "${{ secrets.DOCKER_HTTP_SECRET }}" | sed 's/\\/\\\\/g' | sed 's/"/\\"/g')
-        cat > $HOME/.docker/config.json << 'EOF'
-        {
-          "insecure-registries": ["REGISTRY_PLACEHOLDER"],
-          "auths": {
-            "REGISTRY_PLACEHOLDER": {
-              "auth": "AUTH_PLACEHOLDER"
-            }
-          }
-        }
-        EOF
-        # Replace placeholders with actual values
-        sed -i "s|REGISTRY_PLACEHOLDER|${REGISTRY_ESCAPED}|g" $HOME/.docker/config.json
-        sed -i "s|AUTH_PLACEHOLDER|${AUTH_ESCAPED}|g" $HOME/.docker/config.json
->>>>>>> c5cfe777
 
     - name: Set SSH port variable
       id: ssh-port
@@ -109,6 +88,9 @@
           
           # Configure Docker client authentication
           mkdir -p $HOME/.docker
+          REGISTRY_ESCAPED=$(echo "${{ env.REGISTRY }}" | sed 's/\\/\\\\/g' | sed 's/"/\\"/g')
+          AUTH_ESCAPED=$(echo "${{ secrets.DOCKER_HTTP_SECRET }}" | sed 's/\\/\\\\/g' | sed 's/"/\\"/g')
+          cat > $HOME/.docker/config.json << 'EOF'
           REGISTRY_ESCAPED=$(echo "${{ env.REGISTRY }}" | sed 's/\\/\\\\/g' | sed 's/"/\\"/g')
           AUTH_ESCAPED=$(echo "${{ secrets.DOCKER_HTTP_SECRET }}" | sed 's/\\/\\\\/g' | sed 's/"/\\"/g')
           cat > $HOME/.docker/config.json << 'EOF'
@@ -124,7 +106,6 @@
           # Replace placeholders with actual values
           sed -i "s|REGISTRY_PLACEHOLDER|${REGISTRY_ESCAPED}|g" $HOME/.docker/config.json
           sed -i "s|AUTH_PLACEHOLDER|${AUTH_ESCAPED}|g" $HOME/.docker/config.json
-<<<<<<< HEAD
           
           # Build the image with the appropriate tags
           echo "🔨 Building Docker image..."
@@ -178,8 +159,6 @@
           
           # Navigate to application directory
           cd ${{ secrets.PROD_APP_PATH || '/opt/trends-earth-api' }}
-=======
->>>>>>> c5cfe777
           
           # Set Docker group ID for socket access
           export DOCKER_GROUP_ID=$(getent group docker | cut -d: -f3)
